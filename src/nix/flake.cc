#include "command.hh"
#include "common-args.hh"
#include "shared.hh"
#include "eval.hh"
#include "eval-inline.hh"
#include "flake/flake.hh"
#include "get-drvs.hh"
#include "store-api.hh"
#include "derivations.hh"
#include "path-with-outputs.hh"
#include "attr-path.hh"
#include "fetchers.hh"
#include "registry.hh"
#include "json.hh"
#include "eval-cache.hh"

#include <nlohmann/json.hpp>
#include <queue>
#include <iomanip>

using namespace nix;
using namespace nix::flake;

class FlakeCommand : virtual Args, public MixFlakeOptions
{
    std::string flakeUrl = ".";

public:

    FlakeCommand()
    {
        expectArgs({
            .label = "flake-url",
            .optional = true,
            .handler = {&flakeUrl},
            .completer = {[&](size_t, std::string_view prefix) {
                completeFlakeRef(getStore(), prefix);
            }}
        });
    }

    FlakeRef getFlakeRef()
    {
        return parseFlakeRef(flakeUrl, absPath(".")); //FIXME
    }

    LockedFlake lockFlake()
    {
        return flake::lockFlake(*getEvalState(), getFlakeRef(), lockFlags);
    }

    std::optional<FlakeRef> getFlakeRefForCompletion() override
    {
        return getFlakeRef();
    }
};

struct CmdFlakeUpdate : FlakeCommand
{
    std::string description() override
    {
        return "update flake lock file";
    }

    CmdFlakeUpdate()
    {
        /* Remove flags that don't make sense. */
        removeFlag("recreate-lock-file");
        removeFlag("update-input");
        removeFlag("no-update-lock-file");
        removeFlag("no-write-lock-file");
    }

    std::string doc() override
    {
        return
          #include "flake-update.md"
          ;
    }

    void run(nix::ref<nix::Store> store) override
    {
        settings.tarballTtl = 0;

        lockFlags.recreateLockFile = true;
        lockFlags.writeLockFile = true;
        lockFlags.applyNixConfig = true;

        lockFlake();
    }
};

struct CmdFlakeLock : FlakeCommand
{
    std::string description() override
    {
        return "create missing lock file entries";
    }

    CmdFlakeLock()
    {
        /* Remove flags that don't make sense. */
        removeFlag("no-write-lock-file");
    }

    std::string doc() override
    {
        return
          #include "flake-lock.md"
          ;
    }

    void run(nix::ref<nix::Store> store) override
    {
        settings.tarballTtl = 0;

        lockFlags.writeLockFile = true;
        lockFlags.applyNixConfig = true;

        lockFlake();
    }
};

static void enumerateOutputs(EvalState & state, Value & vFlake,
    std::function<void(const std::string & name, Value & vProvide, const Pos & pos)> callback)
{
    state.forceAttrs(vFlake);

    auto aOutputs = vFlake.attrs->get(state.symbols.create("outputs"));
    assert(aOutputs);

    state.forceAttrs(*aOutputs->value);

    for (auto & attr : *aOutputs->value->attrs)
        callback(attr.name, *attr.value, *attr.pos);
}

struct CmdFlakeMetadata : FlakeCommand, MixJSON
{
    std::string description() override
    {
        return "show flake metadata";
    }

    std::string doc() override
    {
        return
          #include "flake-metadata.md"
          ;
    }

    void run(nix::ref<nix::Store> store) override
    {
        auto lockedFlake = lockFlake();
        auto & flake = lockedFlake.flake;

        if (json) {
            nlohmann::json j;
            if (flake.description)
                j["description"] = *flake.description;
            j["originalUrl"] = flake.originalRef.to_string();
            j["original"] = fetchers::attrsToJSON(flake.originalRef.toAttrs());
            j["resolvedUrl"] = flake.resolvedRef.to_string();
            j["resolved"] = fetchers::attrsToJSON(flake.resolvedRef.toAttrs());
            j["url"] = flake.lockedRef.to_string(); // FIXME: rename to lockedUrl
            j["locked"] = fetchers::attrsToJSON(flake.lockedRef.toAttrs());
            if (auto rev = flake.lockedRef.input.getRev())
                j["revision"] = rev->to_string(Base16, false);
            if (auto revCount = flake.lockedRef.input.getRevCount())
                j["revCount"] = *revCount;
            if (auto lastModified = flake.lockedRef.input.getLastModified())
                j["lastModified"] = *lastModified;
            j["path"] = store->printStorePath(flake.sourceInfo->storePath);
            j["locks"] = lockedFlake.lockFile.toJSON();
            logger->cout("%s", j.dump());
        } else {
            logger->cout(
                ANSI_BOLD "Resolved URL:" ANSI_NORMAL "  %s",
                flake.resolvedRef.to_string());
            logger->cout(
                ANSI_BOLD "Locked URL:" ANSI_NORMAL "    %s",
                flake.lockedRef.to_string());
            if (flake.description)
                logger->cout(
                    ANSI_BOLD "Description:" ANSI_NORMAL "   %s",
                    *flake.description);
            logger->cout(
                ANSI_BOLD "Path:" ANSI_NORMAL "          %s",
                store->printStorePath(flake.sourceInfo->storePath));
            if (auto rev = flake.lockedRef.input.getRev())
                logger->cout(
                    ANSI_BOLD "Revision:" ANSI_NORMAL "      %s",
                    rev->to_string(Base16, false));
            if (auto revCount = flake.lockedRef.input.getRevCount())
                logger->cout(
                    ANSI_BOLD "Revisions:" ANSI_NORMAL "     %s",
                    *revCount);
            if (auto lastModified = flake.lockedRef.input.getLastModified())
                logger->cout(
                    ANSI_BOLD "Last modified:" ANSI_NORMAL " %s",
                    std::put_time(std::localtime(&*lastModified), "%F %T"));

            logger->cout(ANSI_BOLD "Inputs:" ANSI_NORMAL);

            std::unordered_set<std::shared_ptr<Node>> visited;

            std::function<void(const Node & node, const std::string & prefix)> recurse;

            recurse = [&](const Node & node, const std::string & prefix)
            {
                for (const auto & [i, input] : enumerate(node.inputs)) {
                    bool last = i + 1 == node.inputs.size();

                    if (auto lockedNode = std::get_if<0>(&input.second)) {
                        logger->cout("%s" ANSI_BOLD "%s" ANSI_NORMAL ": %s",
                            prefix + (last ? treeLast : treeConn), input.first,
                            *lockedNode ? (*lockedNode)->lockedRef : flake.lockedRef);

                        bool firstVisit = visited.insert(*lockedNode).second;

                        if (firstVisit) recurse(**lockedNode, prefix + (last ? treeNull : treeLine));
                    } else if (auto follows = std::get_if<1>(&input.second)) {
                        logger->cout("%s" ANSI_BOLD "%s" ANSI_NORMAL " follows input '%s'",
                            prefix + (last ? treeLast : treeConn), input.first,
                            printInputPath(*follows));
                    }
                }
            };

            visited.insert(lockedFlake.lockFile.root);
            recurse(*lockedFlake.lockFile.root, "");
        }
    }
};

struct CmdFlakeInfo : CmdFlakeMetadata
{
    void run(nix::ref<nix::Store> store) override
    {
        warn("'nix flake info' is a deprecated alias for 'nix flake metadata'");
        CmdFlakeMetadata::run(store);
    }
};

struct CmdFlakeCheck : FlakeCommand
{
    bool build = true;

    CmdFlakeCheck()
    {
        addFlag({
            .longName = "no-build",
            .description = "Do not build checks.",
            .handler = {&build, false}
        });
    }

    std::string description() override
    {
        return "check whether the flake evaluates and run its tests";
    }

    std::string doc() override
    {
        return
          #include "flake-check.md"
          ;
    }

    void run(nix::ref<nix::Store> store) override
    {
        settings.readOnlyMode = !build;

        auto state = getEvalState();

        lockFlags.applyNixConfig = true;
        auto flake = lockFlake();

        bool hasErrors = false;
        auto reportError = [&](const Error & e) {
            try {
                throw e;
            } catch (Error & e) {
                if (settings.keepGoing) {
                    ignoreException();
                    hasErrors = true;
                }
                else
                    throw;
            }
        };

        // FIXME: rewrite to use EvalCache.

        auto checkSystemName = [&](const std::string & system, const Pos & pos) {
            // FIXME: what's the format of "system"?
            if (system.find('-') == std::string::npos)
                reportError(Error("'%s' is not a valid system type, at %s", system, pos));
        };

        auto checkDerivation = [&](const std::string & attrPath, Value & v, const Pos & pos) -> std::optional<StorePath> {
            try {
                auto drvInfo = getDerivation(*state, v, false);
                if (!drvInfo)
                    throw Error("flake attribute '%s' is not a derivation", attrPath);
                // FIXME: check meta attributes
                return std::make_optional(store->parseStorePath(drvInfo->queryDrvPath()));
            } catch (Error & e) {
                e.addTrace(pos, hintfmt("while checking the derivation '%s'", attrPath));
                reportError(e);
            }
            return std::nullopt;
        };

        std::vector<DerivedPath> drvPaths;

        auto checkApp = [&](const std::string & attrPath, Value & v, const Pos & pos) {
            try {
                #if 0
                // FIXME
                auto app = App(*state, v);
                for (auto & i : app.context) {
                    auto [drvPathS, outputName] = decodeContext(i);
                    store->parseStorePath(drvPathS);
                }
                #endif
            } catch (Error & e) {
                e.addTrace(pos, hintfmt("while checking the app definition '%s'", attrPath));
                reportError(e);
            }
        };

        auto checkOverlay = [&](const std::string & attrPath, Value & v, const Pos & pos) {
            try {
                state->forceValue(v, pos);
                if (!v.isLambda() || v.lambda.fun->matchAttrs || std::string(v.lambda.fun->arg) != "final")
                    throw Error("overlay does not take an argument named 'final'");
                auto body = dynamic_cast<ExprLambda *>(v.lambda.fun->body);
                if (!body || body->matchAttrs || std::string(body->arg) != "prev")
                    throw Error("overlay does not take an argument named 'prev'");
                // FIXME: if we have a 'nixpkgs' input, use it to
                // evaluate the overlay.
            } catch (Error & e) {
                e.addTrace(pos, hintfmt("while checking the overlay '%s'", attrPath));
                reportError(e);
            }
        };

        auto checkModule = [&](const std::string & attrPath, Value & v, const Pos & pos) {
            try {
                state->forceValue(v, pos);
                if (v.isLambda()) {
                    if (!v.lambda.fun->matchAttrs || !v.lambda.fun->formals->ellipsis)
                        throw Error("module must match an open attribute set ('{ config, ... }')");
                } else if (v.type() == nAttrs) {
                    for (auto & attr : *v.attrs)
                        try {
                            state->forceValue(*attr.value, *attr.pos);
                        } catch (Error & e) {
                            e.addTrace(*attr.pos, hintfmt("while evaluating the option '%s'", attr.name));
                            throw;
                        }
                } else
                    throw Error("module must be a function or an attribute set");
                // FIXME: if we have a 'nixpkgs' input, use it to
                // check the module.
            } catch (Error & e) {
                e.addTrace(pos, hintfmt("while checking the NixOS module '%s'", attrPath));
                reportError(e);
            }
        };

        std::function<void(const std::string & attrPath, Value & v, const Pos & pos)> checkHydraJobs;

        checkHydraJobs = [&](const std::string & attrPath, Value & v, const Pos & pos) {
            try {
                state->forceAttrs(v, pos);

                if (state->isDerivation(v))
                    throw Error("jobset should not be a derivation at top-level");

                for (auto & attr : *v.attrs) {
                    state->forceAttrs(*attr.value, *attr.pos);
                    if (!state->isDerivation(*attr.value))
                        checkHydraJobs(attrPath + "." + (std::string) attr.name,
                            *attr.value, *attr.pos);
                }

            } catch (Error & e) {
                e.addTrace(pos, hintfmt("while checking the Hydra jobset '%s'", attrPath));
                reportError(e);
            }
        };

        auto checkNixOSConfiguration = [&](const std::string & attrPath, Value & v, const Pos & pos) {
            try {
                Activity act(*logger, lvlChatty, actUnknown,
                    fmt("checking NixOS configuration '%s'", attrPath));
                Bindings & bindings(*state->allocBindings(0));
                auto vToplevel = findAlongAttrPath(*state, "config.system.build.toplevel", bindings, v).first;
                state->forceAttrs(*vToplevel, pos);
                if (!state->isDerivation(*vToplevel))
                    throw Error("attribute 'config.system.build.toplevel' is not a derivation");
            } catch (Error & e) {
                e.addTrace(pos, hintfmt("while checking the NixOS configuration '%s'", attrPath));
                reportError(e);
            }
        };

        auto checkTemplate = [&](const std::string & attrPath, Value & v, const Pos & pos) {
            try {
                Activity act(*logger, lvlChatty, actUnknown,
                    fmt("checking template '%s'", attrPath));

                state->forceAttrs(v, pos);

                if (auto attr = v.attrs->get(state->symbols.create("path"))) {
                    if (attr->name == state->symbols.create("path")) {
                        PathSet context;
                        auto path = state->coerceToPath(*attr->pos, *attr->value, context);
                        if (!store->isInStore(path))
                            throw Error("template '%s' has a bad 'path' attribute");
                        // TODO: recursively check the flake in 'path'.
                    }
                } else
                    throw Error("template '%s' lacks attribute 'path'", attrPath);

                if (auto attr = v.attrs->get(state->symbols.create("description")))
                    state->forceStringNoCtx(*attr->value, *attr->pos);
                else
                    throw Error("template '%s' lacks attribute 'description'", attrPath);

                for (auto & attr : *v.attrs) {
                    std::string name(attr.name);
                    if (name != "path" && name != "description")
                        throw Error("template '%s' has unsupported attribute '%s'", attrPath, name);
                }
            } catch (Error & e) {
                e.addTrace(pos, hintfmt("while checking the template '%s'", attrPath));
                reportError(e);
            }
        };

        auto checkBundler = [&](const std::string & attrPath, Value & v, const Pos & pos) {
            try {
                state->forceValue(v, pos);
                if (!v.isLambda())
                    throw Error("bundler must be a function");
                if (!v.lambda.fun->formals ||
                    v.lambda.fun->formals->argNames.find(state->symbols.create("program")) == v.lambda.fun->formals->argNames.end() ||
                    v.lambda.fun->formals->argNames.find(state->symbols.create("system")) == v.lambda.fun->formals->argNames.end())
                    throw Error("bundler must take formal arguments 'program' and 'system'");
            } catch (Error & e) {
                e.addTrace(pos, hintfmt("while checking the template '%s'", attrPath));
                reportError(e);
            }
        };

        {
            Activity act(*logger, lvlInfo, actUnknown, "evaluating flake");

            auto vFlake = state->allocValue();
            flake::callFlake(*state, flake, *vFlake);

            enumerateOutputs(*state,
                *vFlake,
                [&](const std::string & name, Value & vOutput, const Pos & pos) {
                    Activity act(*logger, lvlChatty, actUnknown,
                        fmt("checking flake output '%s'", name));

                    try {
                        state->forceValue(vOutput, pos);

                        if (name == "checks") {
                            state->forceAttrs(vOutput, pos);
                            for (auto & attr : *vOutput.attrs) {
                                checkSystemName(attr.name, *attr.pos);
                                state->forceAttrs(*attr.value, *attr.pos);
                                for (auto & attr2 : *attr.value->attrs) {
                                    auto drvPath = checkDerivation(
                                        fmt("%s.%s.%s", name, attr.name, attr2.name),
                                        *attr2.value, *attr2.pos);
                                    if (drvPath && (std::string) attr.name == settings.thisSystem.get())
                                        drvPaths.push_back(DerivedPath::Built{*drvPath});
                                }
                            }
                        }

                        else if (name == "packages" || name == "devShells") {
                            state->forceAttrs(vOutput, pos);
                            for (auto & attr : *vOutput.attrs) {
                                checkSystemName(attr.name, *attr.pos);
                                state->forceAttrs(*attr.value, *attr.pos);
                                for (auto & attr2 : *attr.value->attrs)
                                    checkDerivation(
                                        fmt("%s.%s.%s", name, attr.name, attr2.name),
                                        *attr2.value, *attr2.pos);
                            }
                        }

                        else if (name == "apps") {
                            state->forceAttrs(vOutput, pos);
                            for (auto & attr : *vOutput.attrs) {
                                checkSystemName(attr.name, *attr.pos);
                                state->forceAttrs(*attr.value, *attr.pos);
                                for (auto & attr2 : *attr.value->attrs)
                                    checkApp(
                                        fmt("%s.%s.%s", name, attr.name, attr2.name),
                                        *attr2.value, *attr2.pos);
                            }
                        }

                        else if (name == "defaultPackage" || name == "devShell") {
                            state->forceAttrs(vOutput, pos);
                            for (auto & attr : *vOutput.attrs) {
                                checkSystemName(attr.name, *attr.pos);
                                checkDerivation(
                                    fmt("%s.%s", name, attr.name),
                                    *attr.value, *attr.pos);
                            }
                        }

                        else if (name == "defaultApp") {
                            state->forceAttrs(vOutput, pos);
                            for (auto & attr : *vOutput.attrs) {
                                checkSystemName(attr.name, *attr.pos);
                                checkApp(
                                    fmt("%s.%s", name, attr.name),
                                    *attr.value, *attr.pos);
                            }
                        }

                        else if (name == "legacyPackages") {
                            state->forceAttrs(vOutput, pos);
                            for (auto & attr : *vOutput.attrs) {
                                checkSystemName(attr.name, *attr.pos);
                                // FIXME: do getDerivations?
                            }
                        }

                        else if (name == "overlay")
                            checkOverlay(name, vOutput, pos);

                        else if (name == "overlays") {
                            state->forceAttrs(vOutput, pos);
                            for (auto & attr : *vOutput.attrs)
                                checkOverlay(fmt("%s.%s", name, attr.name),
                                    *attr.value, *attr.pos);
                        }

                        else if (name == "nixosModule")
                            checkModule(name, vOutput, pos);

                        else if (name == "nixosModules") {
                            state->forceAttrs(vOutput, pos);
                            for (auto & attr : *vOutput.attrs)
                                checkModule(fmt("%s.%s", name, attr.name),
                                    *attr.value, *attr.pos);
                        }

                        else if (name == "nixosConfigurations") {
                            state->forceAttrs(vOutput, pos);
                            for (auto & attr : *vOutput.attrs)
                                checkNixOSConfiguration(fmt("%s.%s", name, attr.name),
                                    *attr.value, *attr.pos);
                        }

                        else if (name == "hydraJobs")
                            checkHydraJobs(name, vOutput, pos);

                        else if (name == "defaultTemplate")
                            checkTemplate(name, vOutput, pos);

                        else if (name == "templates") {
                            state->forceAttrs(vOutput, pos);
                            for (auto & attr : *vOutput.attrs)
                                checkTemplate(fmt("%s.%s", name, attr.name),
                                    *attr.value, *attr.pos);
                        }

                        else if (name == "defaultBundler")
                            checkBundler(name, vOutput, pos);

                        else if (name == "bundlers") {
                            state->forceAttrs(vOutput, pos);
                            for (auto & attr : *vOutput.attrs)
                                checkBundler(fmt("%s.%s", name, attr.name),
                                    *attr.value, *attr.pos);
                        }

                        else
                            warn("unknown flake output '%s'", name);

                    } catch (Error & e) {
                        e.addTrace(pos, hintfmt("while checking flake output '%s'", name));
                        reportError(e);
                    }
                });
        }

        if (build && !drvPaths.empty()) {
            Activity act(*logger, lvlInfo, actUnknown, "running flake checks");
            store->buildPaths(drvPaths);
        }
        if (hasErrors)
            throw Error("Some errors were encountered during the evaluation");
    }
};

struct CmdFlakeInitCommon : virtual Args, EvalCommand
{
    std::string templateUrl = "templates";
    Path destDir;

    const Strings attrsPathPrefixes{"templates."};
    const LockFlags lockFlags{ .writeLockFile = false };

    CmdFlakeInitCommon()
    {
        addFlag({
            .longName = "template",
            .shortName = 't',
            .description = "The template to use.",
            .labels = {"template"},
            .handler = {&templateUrl},
            .completer = {[&](size_t, std::string_view prefix) {
                completeFlakeRefWithFragment(
                    getEvalState(),
                    lockFlags,
                    attrsPathPrefixes,
                    {"defaultTemplate"},
                    prefix);
            }}
        });
    }

    void run(nix::ref<nix::Store> store) override
    {
        auto flakeDir = absPath(destDir);

        auto evalState = getEvalState();

        auto [templateFlakeRef, templateName] = parseFlakeRefWithFragment(templateUrl, absPath("."));

        auto installable = InstallableFlake(nullptr,
            evalState, std::move(templateFlakeRef),
            Strings{templateName == "" ? "defaultTemplate" : templateName},
            Strings(attrsPathPrefixes), lockFlags);

        auto [cursor, attrPath] = installable.getCursor(*evalState);

        auto templateDir = cursor->getAttr("path")->getString();

        assert(store->isInStore(templateDir));

        std::vector<Path> files;

        std::function<void(const Path & from, const Path & to)> copyDir;
        copyDir = [&](const Path & from, const Path & to)
        {
            createDirs(to);

            for (auto & entry : readDirectory(from)) {
                auto from2 = from + "/" + entry.name;
                auto to2 = to + "/" + entry.name;
                auto st = lstat(from2);
                if (S_ISDIR(st.st_mode))
                    copyDir(from2, to2);
                else if (S_ISREG(st.st_mode)) {
                    auto contents = readFile(from2);
                    if (pathExists(to2)) {
                        auto contents2 = readFile(to2);
                        if (contents != contents2)
                            throw Error("refusing to overwrite existing file '%s'", to2);
                    } else
                        writeFile(to2, contents);
                }
                else if (S_ISLNK(st.st_mode)) {
                    auto target = readLink(from2);
                    if (pathExists(to2)) {
                        if (readLink(to2) != target)
                            throw Error("refusing to overwrite existing symlink '%s'", to2);
                    } else
                          createSymlink(target, to2);
                }
                else
                    throw Error("file '%s' has unsupported type", from2);
                files.push_back(to2);
            }
        };

        copyDir(templateDir, flakeDir);

        if (pathExists(flakeDir + "/.git")) {
            Strings args = { "-C", flakeDir, "add", "--intent-to-add", "--force", "--" };
            for (auto & s : files) args.push_back(s);
            runProgram("git", true, args);
        }
    }
};

struct CmdFlakeInit : CmdFlakeInitCommon
{
    std::string description() override
    {
        return "create a flake in the current directory from a template";
    }

    std::string doc() override
    {
        return
          #include "flake-init.md"
          ;
    }

    CmdFlakeInit()
    {
        destDir = ".";
    }
};

struct CmdFlakeNew : CmdFlakeInitCommon
{
    std::string description() override
    {
        return "create a flake in the specified directory from a template";
    }

    std::string doc() override
    {
        return
          #include "flake-new.md"
          ;
    }

    CmdFlakeNew()
    {
        expectArgs({
            .label = "dest-dir",
            .handler = {&destDir},
            .completer = completePath
        });
    }
};

struct CmdFlakeClone : FlakeCommand
{
    Path destDir;

    std::string description() override
    {
        return "clone flake repository";
    }

    std::string doc() override
    {
        return
          #include "flake-clone.md"
          ;
    }

    CmdFlakeClone()
    {
        addFlag({
            .longName = "dest",
            .shortName = 'f',
            .description = "Clone the flake to path *dest*.",
            .labels = {"path"},
            .handler = {&destDir}
        });
    }

    void run(nix::ref<nix::Store> store) override
    {
        if (destDir.empty())
            throw Error("missing flag '--dest'");

        getFlakeRef().resolve(store).input.clone(destDir);
    }
};

struct CmdFlakeArchive : FlakeCommand, MixJSON, MixDryRun
{
    std::string dstUri;

    CmdFlakeArchive()
    {
        addFlag({
            .longName = "to",
            .description = "URI of the destination Nix store",
            .labels = {"store-uri"},
            .handler = {&dstUri}
        });
    }

    std::string description() override
    {
        return "copy a flake and all its inputs to a store";
    }

    std::string doc() override
    {
        return
          #include "flake-archive.md"
          ;
    }

    void run(nix::ref<nix::Store> store) override
    {
        auto flake = lockFlake();

        auto jsonRoot = json ? std::optional<JSONObject>(std::cout) : std::nullopt;

        StorePathSet sources;

        sources.insert(flake.flake.sourceInfo->storePath);
        if (jsonRoot)
            jsonRoot->attr("path", store->printStorePath(flake.flake.sourceInfo->storePath));

        // FIXME: use graph output, handle cycles.
        std::function<void(const Node & node, std::optional<JSONObject> & jsonObj)> traverse;
        traverse = [&](const Node & node, std::optional<JSONObject> & jsonObj)
        {
            auto jsonObj2 = jsonObj ? jsonObj->object("inputs") : std::optional<JSONObject>();
            for (auto & [inputName, input] : node.inputs) {
                if (auto inputNode = std::get_if<0>(&input)) {
                    auto jsonObj3 = jsonObj2 ? jsonObj2->object(inputName) : std::optional<JSONObject>();
                    auto storePath =
                        dryRun
                        ? (*inputNode)->lockedRef.input.computeStorePath(*store)
                        : (*inputNode)->lockedRef.input.fetch(store).first.storePath;
                    if (jsonObj3)
                        jsonObj3->attr("path", store->printStorePath(storePath));
                    sources.insert(std::move(storePath));
                    traverse(**inputNode, jsonObj3);
                }
            }
        };

        traverse(*flake.lockFile.root, jsonRoot);

        if (!dryRun && !dstUri.empty()) {
            ref<Store> dstStore = dstUri.empty() ? openStore() : openStore(dstUri);
            copyPaths(*store, *dstStore, sources);
        }
    }
};

struct CmdFlakeShow : FlakeCommand, MixJSON
{
    bool showLegacy = false;

    CmdFlakeShow()
    {
        addFlag({
            .longName = "legacy",
            .description = "Show the contents of the `legacyPackages` output.",
            .handler = {&showLegacy, true}
        });
    }

    std::string description() override
    {
        return "show the outputs provided by a flake";
    }

    std::string doc() override
    {
        return
          #include "flake-show.md"
          ;
    }

    void run(nix::ref<nix::Store> store) override
    {
        auto state = getEvalState();
        auto flake = std::make_shared<LockedFlake>(lockFlake());

        std::function<void(eval_cache::AttrCursor & visitor, const std::vector<Symbol> & attrPath, const std::string & headerPrefix, const std::string & nextPrefix)> visit;

        nlohmann::json j;
        // Populate json attributes along `attrPath` with a leaf value of `name`
        auto populateJson = [&](const std::vector<Symbol> & attrPath, const std::string name)
        {
            nlohmann::json* r = & j;
            for (const auto & element : attrPath){
                (*r)[element] = (*r)[element].is_null() ? nlohmann::json({}) : (*r)[element];
                r = & (*r)[element];
            }
            (*r) = name;
        };

        visit = [&](eval_cache::AttrCursor & visitor, const std::vector<Symbol> & attrPath, const std::string & headerPrefix, const std::string & nextPrefix)
        {
            Activity act(*logger, lvlInfo, actUnknown,
                fmt("evaluating '%s'", concatStringsSep(".", attrPath)));
            try {
                auto recurse = [&]()
                {
                    if (!json){
                        logger->cout("%s", headerPrefix);
                    }
                    auto attrs = visitor.getAttrs();
                    for (const auto & [i, attr] : enumerate(attrs)) {
                        bool last = i + 1 == attrs.size();
                        auto visitor2 = visitor.getAttr(attr);
                        auto attrPath2(attrPath);
                        attrPath2.push_back(attr);
                        visit(*visitor2, attrPath2,
                            fmt(ANSI_GREEN "%s%s" ANSI_NORMAL ANSI_BOLD "%s" ANSI_NORMAL, nextPrefix, last ? treeLast : treeConn, attr),
                            nextPrefix + (last ? treeNull : treeLine));
                    }
                };

                auto showDerivation = [&]()
                {
                    auto name = visitor.getAttr(state->sName)->getString();

                    /*
                    std::string description;

                    if (auto aMeta = visitor.maybeGetAttr("meta")) {
                        if (auto aDescription = aMeta->maybeGetAttr("description"))
                            description = aDescription->getString();
                    }
                    */
                    if (json){
                        populateJson(attrPath,name);
                    } else {
                        logger->cout("%s: %s '%s'",
                            headerPrefix,
                            attrPath.size() == 2 && attrPath[0] == "devShell" ? "development environment" :
                            attrPath.size() >= 2 && attrPath[0] == "devShells" ? "development environment" :
                            attrPath.size() == 3 && attrPath[0] == "checks" ? "derivation" :
                            attrPath.size() >= 1 && attrPath[0] == "hydraJobs" ? "derivation" :
                            "package",
                            name);
                    }
                };

                if (attrPath.size() == 0
                    || (attrPath.size() == 1 && (
                            attrPath[0] == "defaultPackage"
                            || attrPath[0] == "devShell"
                            || attrPath[0] == "nixosConfigurations"
                            || attrPath[0] == "nixosModules"
                            || attrPath[0] == "defaultApp"
                            || attrPath[0] == "templates"
                            || attrPath[0] == "overlays"))
                    || ((attrPath.size() == 1 || attrPath.size() == 2)
                        && (attrPath[0] == "checks"
                            || attrPath[0] == "packages"
                            || attrPath[0] == "devShells"
                            || attrPath[0] == "apps"))
                    )
                {
                    recurse();
                }

                else if (
                    (attrPath.size() == 2 && (attrPath[0] == "defaultPackage" || attrPath[0] == "devShell"))
                    || (attrPath.size() == 3 && (attrPath[0] == "checks" || attrPath[0] == "packages" || attrPath[0] == "devShells"))
                    )
                {
                    if (visitor.isDerivation())
                        showDerivation();
                    else
                        throw Error("expected a derivation");
                }

                else if (attrPath.size() > 0 && attrPath[0] == "hydraJobs") {
                    if (visitor.isDerivation())
                        showDerivation();
                    else
                        recurse();
                }

                else if (attrPath.size() > 0 && attrPath[0] == "legacyPackages") {
                    if (attrPath.size() == 1)
                        recurse();
                    else if (!showLegacy)
<<<<<<< HEAD
                        logger->cout("%s: " ANSI_WARNING "omitted" ANSI_NORMAL " (use '--legacy' to show)", headerPrefix);
=======
                        logger->warn(fmt("%s: " ANSI_YELLOW "omitted" ANSI_NORMAL " (use '--legacy' to show)", headerPrefix));
>>>>>>> dc25856d
                    else {
                        if (visitor.isDerivation())
                            showDerivation();
                        else if (attrPath.size() <= 2)
                            // FIXME: handle recurseIntoAttrs
                            recurse();
                    }
                }

                else if (
                    (attrPath.size() == 2 && attrPath[0] == "defaultApp") ||
                    (attrPath.size() == 3 && attrPath[0] == "apps"))
                {
                    auto aType = visitor.maybeGetAttr("type");
                    if (!aType || aType->getString() != "app")
                        throw EvalError("not an app definition");
                    if(json){
                        populateJson(attrPath,"app");
                    } else {
                        logger->cout("%s: app", headerPrefix);
                    }
                }

                else if (
                    (attrPath.size() == 1 && attrPath[0] == "defaultTemplate") ||
                    (attrPath.size() == 2 && attrPath[0] == "templates"))
                {
                    auto description = visitor.getAttr("description")->getString();
                    if(json){
                        populateJson(attrPath,description);
                    } else {
                        logger->cout("%s: template: " ANSI_BOLD "%s" ANSI_NORMAL, headerPrefix, description);
                    }
                }

                else {
                    auto description = (attrPath.size() == 1 && attrPath[0] == "overlay")
                        || (attrPath.size() == 2 && attrPath[0] == "overlays") ? "Nixpkgs overlay" :
                        attrPath.size() == 2 && attrPath[0] == "nixosConfigurations" ? "NixOS configuration" :
                        attrPath.size() == 2 && attrPath[0] == "nixosModules" ? "NixOS module" :
<<<<<<< HEAD
                        ANSI_WARNING "unknown" ANSI_NORMAL);
=======
                        "unknown";
                    if(json){
                        populateJson(attrPath,description);
                    } else {
                        logger->cout("%s: " ANSI_YELLOW "%s" ANSI_NORMAL, headerPrefix, description);
                    }
>>>>>>> dc25856d
                }
            } catch (EvalError & e) {
                if (!(attrPath.size() > 0 && attrPath[0] == "legacyPackages"))
                    throw;
            }
        };

        auto cache = openEvalCache(*state, flake);

        visit(*cache->getRoot(), {}, fmt(ANSI_BOLD "%s" ANSI_NORMAL, flake->flake.lockedRef), "");
        if(json){
            logger->cout("%s", j.dump());
        }
    }
};

struct CmdFlakePrefetch : FlakeCommand, MixJSON
{
    CmdFlakePrefetch()
    {
    }

    std::string description() override
    {
        return "download the source tree denoted by a flake reference into the Nix store";
    }

    std::string doc() override
    {
        return
          #include "flake-prefetch.md"
          ;
    }

    void run(ref<Store> store) override
    {
        auto originalRef = getFlakeRef();
        auto resolvedRef = originalRef.resolve(store);
        auto [tree, lockedRef] = resolvedRef.fetchTree(store);
        auto hash = store->queryPathInfo(tree.storePath)->narHash;

        if (json) {
            auto res = nlohmann::json::object();
            res["storePath"] = store->printStorePath(tree.storePath);
            res["hash"] = hash.to_string(SRI, true);
            logger->cout(res.dump());
        } else {
            notice("Downloaded '%s' to '%s' (hash '%s').",
                lockedRef.to_string(),
                store->printStorePath(tree.storePath),
                hash.to_string(SRI, true));
        }
    }
};

struct CmdFlake : NixMultiCommand
{
    CmdFlake()
        : MultiCommand({
                {"update", []() { return make_ref<CmdFlakeUpdate>(); }},
                {"lock", []() { return make_ref<CmdFlakeLock>(); }},
                {"metadata", []() { return make_ref<CmdFlakeMetadata>(); }},
                {"info", []() { return make_ref<CmdFlakeInfo>(); }},
                {"check", []() { return make_ref<CmdFlakeCheck>(); }},
                {"init", []() { return make_ref<CmdFlakeInit>(); }},
                {"new", []() { return make_ref<CmdFlakeNew>(); }},
                {"clone", []() { return make_ref<CmdFlakeClone>(); }},
                {"archive", []() { return make_ref<CmdFlakeArchive>(); }},
                {"show", []() { return make_ref<CmdFlakeShow>(); }},
                {"prefetch", []() { return make_ref<CmdFlakePrefetch>(); }},
            })
    {
    }

    std::string description() override
    {
        return "manage Nix flakes";
    }

    std::string doc() override
    {
        return
          #include "flake.md"
          ;
    }

    void run() override
    {
        if (!command)
            throw UsageError("'nix flake' requires a sub-command.");
        settings.requireExperimentalFeature("flakes");
        command->second->prepare();
        command->second->run();
    }
};

static auto rCmdFlake = registerCommand<CmdFlake>("flake");<|MERGE_RESOLUTION|>--- conflicted
+++ resolved
@@ -979,11 +979,7 @@
                     if (attrPath.size() == 1)
                         recurse();
                     else if (!showLegacy)
-<<<<<<< HEAD
-                        logger->cout("%s: " ANSI_WARNING "omitted" ANSI_NORMAL " (use '--legacy' to show)", headerPrefix);
-=======
-                        logger->warn(fmt("%s: " ANSI_YELLOW "omitted" ANSI_NORMAL " (use '--legacy' to show)", headerPrefix));
->>>>>>> dc25856d
+                        logger->warn(fmt("%s: " ANSI_WARNING "omitted" ANSI_NORMAL " (use '--legacy' to show)", headerPrefix));
                     else {
                         if (visitor.isDerivation())
                             showDerivation();
@@ -1024,16 +1020,12 @@
                         || (attrPath.size() == 2 && attrPath[0] == "overlays") ? "Nixpkgs overlay" :
                         attrPath.size() == 2 && attrPath[0] == "nixosConfigurations" ? "NixOS configuration" :
                         attrPath.size() == 2 && attrPath[0] == "nixosModules" ? "NixOS module" :
-<<<<<<< HEAD
-                        ANSI_WARNING "unknown" ANSI_NORMAL);
-=======
                         "unknown";
                     if(json){
                         populateJson(attrPath,description);
                     } else {
-                        logger->cout("%s: " ANSI_YELLOW "%s" ANSI_NORMAL, headerPrefix, description);
+                        logger->cout("%s: " ANSI_WARNING "%s" ANSI_NORMAL, headerPrefix, description);
                     }
->>>>>>> dc25856d
                 }
             } catch (EvalError & e) {
                 if (!(attrPath.size() > 0 && attrPath[0] == "legacyPackages"))

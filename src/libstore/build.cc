#include "references.hh"
#include "pathlocks.hh"
#include "globals.hh"
#include "local-store.hh"
#include "util.hh"
#include "archive.hh"
#include "affinity.hh"
#include "builtins.hh"
#include "builtins/buildenv.hh"
#include "filetransfer.hh"
#include "finally.hh"
#include "compression.hh"
#include "json.hh"
#include "nar-info.hh"
#include "parsed-derivations.hh"
#include "machines.hh"
#include "daemon.hh"
#include "worker-protocol.hh"
<<<<<<< HEAD
#include "user-lock.hh"
=======
#include "topo-sort.hh"
#include "callback.hh"
>>>>>>> f66bbd8c

#include <algorithm>
#include <iostream>
#include <map>
#include <sstream>
#include <thread>
#include <future>
#include <chrono>
#include <regex>
#include <queue>
#include <climits>

#include <sys/time.h>
#include <sys/wait.h>
#include <sys/types.h>
#include <sys/stat.h>
#include <sys/utsname.h>
#include <sys/resource.h>
#include <sys/socket.h>
#include <sys/un.h>
#include <fcntl.h>
#include <netdb.h>
#include <unistd.h>
#include <errno.h>
#include <cstring>
#include <termios.h>
#include <poll.h>

#include <pwd.h>
#include <grp.h>

/* Includes required for chroot support. */
#if __linux__
#include <sys/socket.h>
#include <sys/ioctl.h>
#include <net/if.h>
#include <netinet/ip.h>
#include <sys/personality.h>
#include <sys/mman.h>
#include <sched.h>
#include <sys/param.h>
#include <sys/mount.h>
#include <sys/syscall.h>
#if HAVE_SECCOMP
#include <seccomp.h>
#endif
#define pivot_root(new_root, put_old) (syscall(SYS_pivot_root, new_root, put_old))
#endif

#if HAVE_STATVFS
#include <sys/statvfs.h>
#endif

#include <nlohmann/json.hpp>


namespace nix {

using std::map;


static string pathNullDevice = "/dev/null";


/* Forward definition. */
class Worker;
struct HookInstance;


/* A pointer to a goal. */
struct Goal;
class DerivationGoal;
typedef std::shared_ptr<Goal> GoalPtr;
typedef std::weak_ptr<Goal> WeakGoalPtr;

struct CompareGoalPtrs {
    bool operator() (const GoalPtr & a, const GoalPtr & b) const;
};

/* Set of goals. */
typedef set<GoalPtr, CompareGoalPtrs> Goals;
typedef list<WeakGoalPtr> WeakGoals;

/* A map of paths to goals (and the other way around). */
typedef std::map<StorePath, WeakGoalPtr> WeakGoalMap;



struct Goal : public std::enable_shared_from_this<Goal>
{
    typedef enum {ecBusy, ecSuccess, ecFailed, ecNoSubstituters, ecIncompleteClosure} ExitCode;

    /* Backlink to the worker. */
    Worker & worker;

    /* Goals that this goal is waiting for. */
    Goals waitees;

    /* Goals waiting for this one to finish.  Must use weak pointers
       here to prevent cycles. */
    WeakGoals waiters;

    /* Number of goals we are/were waiting for that have failed. */
    unsigned int nrFailed;

    /* Number of substitution goals we are/were waiting for that
       failed because there are no substituters. */
    unsigned int nrNoSubstituters;

    /* Number of substitution goals we are/were waiting for that
       failed because othey had unsubstitutable references. */
    unsigned int nrIncompleteClosure;

    /* Name of this goal for debugging purposes. */
    string name;

    /* Whether the goal is finished. */
    ExitCode exitCode;

    /* Exception containing an error message, if any. */
    std::optional<Error> ex;

    Goal(Worker & worker) : worker(worker)
    {
        nrFailed = nrNoSubstituters = nrIncompleteClosure = 0;
        exitCode = ecBusy;
    }

    virtual ~Goal()
    {
        trace("goal destroyed");
    }

    virtual void work() = 0;

    void addWaitee(GoalPtr waitee);

    virtual void waiteeDone(GoalPtr waitee, ExitCode result);

    virtual void handleChildOutput(int fd, const string & data)
    {
        abort();
    }

    virtual void handleEOF(int fd)
    {
        abort();
    }

    void trace(const FormatOrString & fs);

    string getName()
    {
        return name;
    }

    /* Callback in case of a timeout.  It should wake up its waiters,
       get rid of any running child processes that are being monitored
       by the worker (important!), etc. */
    virtual void timedOut(Error && ex) = 0;

    virtual string key() = 0;

    void amDone(ExitCode result, std::optional<Error> ex = {});
};


bool CompareGoalPtrs::operator() (const GoalPtr & a, const GoalPtr & b) const {
    string s1 = a->key();
    string s2 = b->key();
    return s1 < s2;
}


typedef std::chrono::time_point<std::chrono::steady_clock> steady_time_point;


/* A mapping used to remember for each child process to what goal it
   belongs, and file descriptors for receiving log data and output
   path creation commands. */
struct Child
{
    WeakGoalPtr goal;
    Goal * goal2; // ugly hackery
    set<int> fds;
    bool respectTimeouts;
    bool inBuildSlot;
    steady_time_point lastOutput; /* time we last got output on stdout/stderr */
    steady_time_point timeStarted;
};


/* The worker class. */
class Worker
{
private:

    /* Note: the worker should only have strong pointers to the
       top-level goals. */

    /* The top-level goals of the worker. */
    Goals topGoals;

    /* Goals that are ready to do some work. */
    WeakGoals awake;

    /* Goals waiting for a build slot. */
    WeakGoals wantingToBuild;

    /* Child processes currently running. */
    std::list<Child> children;

    /* Number of build slots occupied.  This includes local builds and
       substitutions but not remote builds via the build hook. */
    unsigned int nrLocalBuilds;

    /* Maps used to prevent multiple instantiations of a goal for the
       same derivation / path. */
    WeakGoalMap derivationGoals;
    WeakGoalMap substitutionGoals;

    /* Goals waiting for busy paths to be unlocked. */
    WeakGoals waitingForAnyGoal;

    /* Goals sleeping for a few seconds (polling a lock). */
    WeakGoals waitingForAWhile;

    /* Last time the goals in `waitingForAWhile' where woken up. */
    steady_time_point lastWokenUp;

    /* Cache for pathContentsGood(). */
    std::map<StorePath, bool> pathContentsGoodCache;

public:

    const Activity act;
    const Activity actDerivations;
    const Activity actSubstitutions;

    /* Set if at least one derivation had a BuildError (i.e. permanent
       failure). */
    bool permanentFailure;

    /* Set if at least one derivation had a timeout. */
    bool timedOut;

    /* Set if at least one derivation fails with a hash mismatch. */
    bool hashMismatch;

    /* Set if at least one derivation is not deterministic in check mode. */
    bool checkMismatch;

    LocalStore & store;

    std::unique_ptr<HookInstance> hook;

    uint64_t expectedBuilds = 0;
    uint64_t doneBuilds = 0;
    uint64_t failedBuilds = 0;
    uint64_t runningBuilds = 0;

    uint64_t expectedSubstitutions = 0;
    uint64_t doneSubstitutions = 0;
    uint64_t failedSubstitutions = 0;
    uint64_t runningSubstitutions = 0;
    uint64_t expectedDownloadSize = 0;
    uint64_t doneDownloadSize = 0;
    uint64_t expectedNarSize = 0;
    uint64_t doneNarSize = 0;

    /* Whether to ask the build hook if it can build a derivation. If
       it answers with "decline-permanently", we don't try again. */
    bool tryBuildHook = true;

    Worker(LocalStore & store);
    ~Worker();

    /* Make a goal (with caching). */

    /* derivation goal */
private:
    std::shared_ptr<DerivationGoal> makeDerivationGoalCommon(
        const StorePath & drvPath, const StringSet & wantedOutputs,
        std::function<std::shared_ptr<DerivationGoal>()> mkDrvGoal);
public:
    std::shared_ptr<DerivationGoal> makeDerivationGoal(
        const StorePath & drvPath,
        const StringSet & wantedOutputs, BuildMode buildMode = bmNormal);
    std::shared_ptr<DerivationGoal> makeBasicDerivationGoal(
        const StorePath & drvPath, const BasicDerivation & drv,
        const StringSet & wantedOutputs, BuildMode buildMode = bmNormal);

    /* substitution goal */
    GoalPtr makeSubstitutionGoal(const StorePath & storePath, RepairFlag repair = NoRepair, std::optional<ContentAddress> ca = std::nullopt);

    /* Remove a dead goal. */
    void removeGoal(GoalPtr goal);

    /* Wake up a goal (i.e., there is something for it to do). */
    void wakeUp(GoalPtr goal);

    /* Return the number of local build and substitution processes
       currently running (but not remote builds via the build
       hook). */
    unsigned int getNrLocalBuilds();

    /* Registers a running child process.  `inBuildSlot' means that
       the process counts towards the jobs limit. */
    void childStarted(GoalPtr goal, const set<int> & fds,
        bool inBuildSlot, bool respectTimeouts);

    /* Unregisters a running child process.  `wakeSleepers' should be
       false if there is no sense in waking up goals that are sleeping
       because they can't run yet (e.g., there is no free build slot,
       or the hook would still say `postpone'). */
    void childTerminated(Goal * goal, bool wakeSleepers = true);

    /* Put `goal' to sleep until a build slot becomes available (which
       might be right away). */
    void waitForBuildSlot(GoalPtr goal);

    /* Wait for any goal to finish.  Pretty indiscriminate way to
       wait for some resource that some other goal is holding. */
    void waitForAnyGoal(GoalPtr goal);

    /* Wait for a few seconds and then retry this goal.  Used when
       waiting for a lock held by another process.  This kind of
       polling is inefficient, but POSIX doesn't really provide a way
       to wait for multiple locks in the main select() loop. */
    void waitForAWhile(GoalPtr goal);

    /* Loop until the specified top-level goals have finished. */
    void run(const Goals & topGoals);

    /* Wait for input to become available. */
    void waitForInput();

    unsigned int exitStatus();

    /* Check whether the given valid path exists and has the right
       contents. */
    bool pathContentsGood(const StorePath & path);

    void markContentsGood(const StorePath & path);

    void updateProgress()
    {
        actDerivations.progress(doneBuilds, expectedBuilds + doneBuilds, runningBuilds, failedBuilds);
        actSubstitutions.progress(doneSubstitutions, expectedSubstitutions + doneSubstitutions, runningSubstitutions, failedSubstitutions);
        act.setExpected(actFileTransfer, expectedDownloadSize + doneDownloadSize);
        act.setExpected(actCopyPath, expectedNarSize + doneNarSize);
    }
};


//////////////////////////////////////////////////////////////////////


void addToWeakGoals(WeakGoals & goals, GoalPtr p)
{
    // FIXME: necessary?
    // FIXME: O(n)
    for (auto & i : goals)
        if (i.lock() == p) return;
    goals.push_back(p);
}


void Goal::addWaitee(GoalPtr waitee)
{
    waitees.insert(waitee);
    addToWeakGoals(waitee->waiters, shared_from_this());
}


void Goal::waiteeDone(GoalPtr waitee, ExitCode result)
{
    assert(waitees.find(waitee) != waitees.end());
    waitees.erase(waitee);

    trace(fmt("waitee '%s' done; %d left", waitee->name, waitees.size()));

    if (result == ecFailed || result == ecNoSubstituters || result == ecIncompleteClosure) ++nrFailed;

    if (result == ecNoSubstituters) ++nrNoSubstituters;

    if (result == ecIncompleteClosure) ++nrIncompleteClosure;

    if (waitees.empty() || (result == ecFailed && !settings.keepGoing)) {

        /* If we failed and keepGoing is not set, we remove all
           remaining waitees. */
        for (auto & goal : waitees) {
            WeakGoals waiters2;
            for (auto & j : goal->waiters)
                if (j.lock() != shared_from_this()) waiters2.push_back(j);
            goal->waiters = waiters2;
        }
        waitees.clear();

        worker.wakeUp(shared_from_this());
    }
}


void Goal::amDone(ExitCode result, std::optional<Error> ex)
{
    trace("done");
    assert(exitCode == ecBusy);
    assert(result == ecSuccess || result == ecFailed || result == ecNoSubstituters || result == ecIncompleteClosure);
    exitCode = result;

    if (ex) {
        if (!waiters.empty())
            logError(ex->info());
        else
            this->ex = std::move(*ex);
    }

    for (auto & i : waiters) {
        GoalPtr goal = i.lock();
        if (goal) goal->waiteeDone(shared_from_this(), result);
    }
    waiters.clear();
    worker.removeGoal(shared_from_this());
}


void Goal::trace(const FormatOrString & fs)
{
    debug("%1%: %2%", name, fs.s);
}



//////////////////////////////////////////////////////////////////////


/* Common initialisation performed in child processes. */
static void commonChildInit(Pipe & logPipe)
{
    restoreSignals();

    /* Put the child in a separate session (and thus a separate
       process group) so that it has no controlling terminal (meaning
       that e.g. ssh cannot open /dev/tty) and it doesn't receive
       terminal signals. */
    if (setsid() == -1)
        throw SysError("creating a new session");

    /* Dup the write side of the logger pipe into stderr. */
    if (dup2(logPipe.writeSide.get(), STDERR_FILENO) == -1)
        throw SysError("cannot pipe standard error into log file");

    /* Dup stderr to stdout. */
    if (dup2(STDERR_FILENO, STDOUT_FILENO) == -1)
        throw SysError("cannot dup stderr into stdout");

    /* Reroute stdin to /dev/null. */
    int fdDevNull = open(pathNullDevice.c_str(), O_RDWR);
    if (fdDevNull == -1)
        throw SysError("cannot open '%1%'", pathNullDevice);
    if (dup2(fdDevNull, STDIN_FILENO) == -1)
        throw SysError("cannot dup null device into stdin");
    close(fdDevNull);
}

void handleDiffHook(
    uid_t uid, uid_t gid,
    const Path & tryA, const Path & tryB,
    const Path & drvPath, const Path & tmpDir)
{
    auto diffHook = settings.diffHook;
    if (diffHook != "" && settings.runDiffHook) {
        try {
            RunOptions diffHookOptions(diffHook,{tryA, tryB, drvPath, tmpDir});
            diffHookOptions.searchPath = true;
            diffHookOptions.uid = uid;
            diffHookOptions.gid = gid;
            diffHookOptions.chdir = "/";

            auto diffRes = runProgram(diffHookOptions);
            if (!statusOk(diffRes.first))
                throw ExecError(diffRes.first,
                    "diff-hook program '%1%' %2%",
                    diffHook,
                    statusToString(diffRes.first));

            if (diffRes.second != "")
                printError(chomp(diffRes.second));
        } catch (Error & error) {
            ErrorInfo ei = error.info();
            ei.hint = hintfmt("diff hook execution failed: %s",
                (error.info().hint.has_value() ? error.info().hint->str() : ""));
            logError(ei);
        }
    }
}


//////////////////////////////////////////////////////////////////////


struct HookInstance
{
    /* Pipes for talking to the build hook. */
    Pipe toHook;

    /* Pipe for the hook's standard output/error. */
    Pipe fromHook;

    /* Pipe for the builder's standard output/error. */
    Pipe builderOut;

    /* The process ID of the hook. */
    Pid pid;

    FdSink sink;

    std::map<ActivityId, Activity> activities;

    HookInstance();

    ~HookInstance();
};


HookInstance::HookInstance()
{
    debug("starting build hook '%s'", settings.buildHook);

    /* Create a pipe to get the output of the child. */
    fromHook.create();

    /* Create the communication pipes. */
    toHook.create();

    /* Create a pipe to get the output of the builder. */
    builderOut.create();

    /* Fork the hook. */
    pid = startProcess([&]() {

        commonChildInit(fromHook);

        if (chdir("/") == -1) throw SysError("changing into /");

        /* Dup the communication pipes. */
        if (dup2(toHook.readSide.get(), STDIN_FILENO) == -1)
            throw SysError("dupping to-hook read side");

        /* Use fd 4 for the builder's stdout/stderr. */
        if (dup2(builderOut.writeSide.get(), 4) == -1)
            throw SysError("dupping builder's stdout/stderr");

        /* Hack: pass the read side of that fd to allow build-remote
           to read SSH error messages. */
        if (dup2(builderOut.readSide.get(), 5) == -1)
            throw SysError("dupping builder's stdout/stderr");

        Strings args = {
            std::string(baseNameOf(settings.buildHook.get())),
            std::to_string(verbosity),
        };

        execv(settings.buildHook.get().c_str(), stringsToCharPtrs(args).data());

        throw SysError("executing '%s'", settings.buildHook);
    });

    pid.setSeparatePG(true);
    fromHook.writeSide = -1;
    toHook.readSide = -1;

    sink = FdSink(toHook.writeSide.get());
    std::map<std::string, Config::SettingInfo> settings;
    globalConfig.getSettings(settings);
    for (auto & setting : settings)
        sink << 1 << setting.first << setting.second.value;
    sink << 0;
}


HookInstance::~HookInstance()
{
    try {
        toHook.writeSide = -1;
        if (pid != -1) pid.kill();
    } catch (...) {
        ignoreException();
    }
}


//////////////////////////////////////////////////////////////////////


typedef enum {rpAccept, rpDecline, rpPostpone} HookReply;

class SubstitutionGoal;

/* Unless we are repairing, we don't both to test validity and just assume it,
   so the choices are `Absent` or `Valid`. */
enum struct PathStatus {
    Corrupt,
    Absent,
    Valid,
};

struct InitialOutputStatus {
    StorePath path;
    PathStatus status;
    /* Valid in the store, and additionally non-corrupt if we are repairing */
    bool isValid() const {
        return status == PathStatus::Valid;
    }
    /* Merely present, allowed to be corrupt */
    bool isPresent() const {
        return status == PathStatus::Corrupt
            || status == PathStatus::Valid;
    }
};

struct InitialOutput {
    bool wanted;
    std::optional<InitialOutputStatus> known;
};

class DerivationGoal : public Goal
{
private:
    /* Whether to use an on-disk .drv file. */
    bool useDerivation;

    /* The path of the derivation. */
    StorePath drvPath;

    /* The specific outputs that we need to build.  Empty means all of
       them. */
    StringSet wantedOutputs;

    /* Whether additional wanted outputs have been added. */
    bool needRestart = false;

    /* Whether to retry substituting the outputs after building the
       inputs. */
    bool retrySubstitution;

    /* The derivation stored at drvPath. */
    std::unique_ptr<BasicDerivation> drv;

    std::unique_ptr<ParsedDerivation> parsedDrv;

    /* The remainder is state held during the build. */

    /* Locks on (fixed) output paths. */
    PathLocks outputLocks;

    /* All input paths (that is, the union of FS closures of the
       immediate input paths). */
    StorePathSet inputPaths;

    std::map<std::string, InitialOutput> initialOutputs;

    /* User selected for running the builder. */
    std::unique_ptr<UserLock> buildUser;

    /* The process ID of the builder. */
    Pid pid;

    /* The temporary directory. */
    Path tmpDir;

    /* The path of the temporary directory in the sandbox. */
    Path tmpDirInSandbox;

    /* File descriptor for the log file. */
    AutoCloseFD fdLogFile;
    std::shared_ptr<BufferedSink> logFileSink, logSink;

    /* Number of bytes received from the builder's stdout/stderr. */
    unsigned long logSize;

    /* The most recent log lines. */
    std::list<std::string> logTail;

    std::string currentLogLine;
    size_t currentLogLinePos = 0; // to handle carriage return

    std::string currentHookLine;

    /* Pipe for the builder's standard output/error. */
    Pipe builderOut;

    /* Pipe for synchronising updates to the builder namespaces. */
    Pipe userNamespaceSync;

    /* The mount namespace of the builder, used to add additional
       paths to the sandbox as a result of recursive Nix calls. */
    AutoCloseFD sandboxMountNamespace;

    /* The build hook. */
    std::unique_ptr<HookInstance> hook;

    /* Whether we're currently doing a chroot build. */
    bool useChroot = false;

    Path chrootRootDir;

    /* Whether to give the build more than 1 UID. */
    bool useUidRange = false;

    /* Whether to make the 'systemd' cgroup controller available to
       the build. */
    bool useSystemdCgroup = false;

    /* RAII object to delete the chroot directory. */
    std::shared_ptr<AutoDelete> autoDelChroot;

    /* The sort of derivation we are building. */
    DerivationType derivationType;

    /* Whether to run the build in a private network namespace. */
    bool privateNetwork = false;

    typedef void (DerivationGoal::*GoalState)();
    GoalState state;

    /* Stuff we need to pass to initChild(). */
    struct ChrootPath {
        Path source;
        bool optional;
        ChrootPath(Path source = "", bool optional = false)
            : source(source), optional(optional)
        { }
    };
    typedef map<Path, ChrootPath> DirsInChroot; // maps target path to source path
    DirsInChroot dirsInChroot;

    typedef map<string, string> Environment;
    Environment env;

#if __APPLE__
    typedef string SandboxProfile;
    SandboxProfile additionalSandboxProfile;
#endif

    /* Hash rewriting. */
    StringMap inputRewrites, outputRewrites;
    typedef map<StorePath, StorePath> RedirectedOutputs;
    RedirectedOutputs redirectedOutputs;

    /* The outputs paths used during the build.

       - Input-addressed derivations or fixed content-addressed outputs are
         sometimes built when some of their outputs already exist, and can not
         be hidden via sandboxing. We use temporary locations instead and
         rewrite after the build. Otherwise the regular predetermined paths are
         put here.

       - Floating content-addressed derivations do not know their final build
         output paths until the outputs are hashed, so random locations are
         used, and then renamed. The randomness helps guard against hidden
         self-references.
     */
    OutputPathMap scratchOutputs;

    /* The final output paths of the build.

       - For input-addressed derivations, always the precomputed paths

       - For content-addressed derivations, calcuated from whatever the hash
         ends up being. (Note that fixed outputs derivations that produce the
         "wrong" output still install that data under its true content-address.)
     */
    OutputPathMap finalOutputs;

    BuildMode buildMode;

    /* If we're repairing without a chroot, there may be outputs that
       are valid but corrupt.  So we redirect these outputs to
       temporary paths. */
    StorePathSet redirectedBadOutputs;

    BuildResult result;

    /* The current round, if we're building multiple times. */
    size_t curRound = 1;

    size_t nrRounds;

    /* Path registration info from the previous round, if we're
       building multiple times. Since this contains the hash, it
       allows us to compare whether two rounds produced the same
       result. */
    std::map<Path, ValidPathInfo> prevInfos;

    uid_t sandboxUid = -1;
    gid_t sandboxGid = -1;

    const static Path homeDir;

    std::unique_ptr<MaintainCount<uint64_t>> mcExpectedBuilds, mcRunningBuilds;

    std::unique_ptr<Activity> act;

    /* Activity that denotes waiting for a lock. */
    std::unique_ptr<Activity> actLock;

    std::map<ActivityId, Activity> builderActivities;

    /* The remote machine on which we're building. */
    std::string machineName;

    /* The recursive Nix daemon socket. */
    AutoCloseFD daemonSocket;

    /* The daemon main thread. */
    std::thread daemonThread;

    /* The daemon worker threads. */
    std::vector<std::thread> daemonWorkerThreads;

    /* Paths that were added via recursive Nix calls. */
    StorePathSet addedPaths;

    /* Recursive Nix calls are only allowed to build or realize paths
       in the original input closure or added via a recursive Nix call
       (so e.g. you can't do 'nix-store -r /nix/store/<bla>' where
       /nix/store/<bla> is some arbitrary path in a binary cache). */
    bool isAllowed(const StorePath & path)
    {
        return inputPaths.count(path) || addedPaths.count(path);
    }

    friend struct RestrictedStore;

public:
    DerivationGoal(const StorePath & drvPath,
        const StringSet & wantedOutputs, Worker & worker,
        BuildMode buildMode = bmNormal);
    DerivationGoal(const StorePath & drvPath, const BasicDerivation & drv,
        const StringSet & wantedOutputs, Worker & worker,
        BuildMode buildMode = bmNormal);
    ~DerivationGoal();

    /* Whether we need to perform hash rewriting if there are valid output paths. */
    bool needsHashRewrite();

    void timedOut(Error && ex) override;

    string key() override
    {
        /* Ensure that derivations get built in order of their name,
           i.e. a derivation named "aardvark" always comes before
           "baboon". And substitution goals always happen before
           derivation goals (due to "b$"). */
        return "b$" + std::string(drvPath.name()) + "$" + worker.store.printStorePath(drvPath);
    }

    void work() override;

    StorePath getDrvPath()
    {
        return drvPath;
    }

    /* Add wanted outputs to an already existing derivation goal. */
    void addWantedOutputs(const StringSet & outputs);

    BuildResult getResult() { return result; }

private:
    /* The states. */
    void getDerivation();
    void loadDerivation();
    void haveDerivation();
    void outputsSubstitutionTried();
    void gaveUpOnSubstitution();
    void closureRepaired();
    void inputsRealised();
    void tryToBuild();
    void tryLocalBuild();
    void buildDone();

    void resolvedFinished();

    /* Is the build hook willing to perform the build? */
    HookReply tryBuildHook();

    /* Start building a derivation. */
    void startBuilder();

    /* Fill in the environment for the builder. */
    void initEnv();

    /* Setup tmp dir location. */
    void initTmpDir();

    /* Write a JSON file containing the derivation attributes. */
    void writeStructuredAttrs();

    void startDaemon();

    void stopDaemon();

    /* Add 'path' to the set of paths that may be referenced by the
       outputs, and make it appear in the sandbox. */
    void addDependency(const StorePath & path);

    /* Make a file owned by the builder. */
    void chownToBuilder(const Path & path);

    /* Run the builder's process. */
    void runChild();

    friend int childEntry(void *);

    /* Check that the derivation outputs all exist and register them
       as valid. */
    void registerOutputs();

    /* Check that an output meets the requirements specified by the
       'outputChecks' attribute (or the legacy
       '{allowed,disallowed}{References,Requisites}' attributes). */
    void checkOutputs(const std::map<std::string, ValidPathInfo> & outputs);

    /* Open a log file and a pipe to it. */
    Path openLogFile();

    /* Close the log file. */
    void closeLogFile();

    /* Delete the temporary directory, if we have one. */
    void deleteTmpDir(bool force);

    /* Callback used by the worker to write to the log. */
    void handleChildOutput(int fd, const string & data) override;
    void handleEOF(int fd) override;
    void flushLine();

    /* Wrappers around the corresponding Store methods that first consult the
       derivation.  This is currently needed because when there is no drv file
       there also is no DB entry. */
    std::map<std::string, std::optional<StorePath>> queryPartialDerivationOutputMap();
    OutputPathMap queryDerivationOutputMap();

    /* Return the set of (in)valid paths. */
    void checkPathValidity();

    /* Forcibly kill the child process, if any. */
    void killChild();

    /* Create alternative path calculated from but distinct from the
       input, so we can avoid overwriting outputs (or other store paths)
       that already exist. */
    StorePath makeFallbackPath(const StorePath & path);
    /* Make a path to another based on the output name along with the
       derivation hash. */
    /* FIXME add option to randomize, so we can audit whether our
       rewrites caught everything */
    StorePath makeFallbackPath(std::string_view outputName);

    void repairClosure();

    void started();

    void done(
        BuildResult::Status status,
        std::optional<Error> ex = {});

    StorePathSet exportReferences(const StorePathSet & storePaths);
};


const Path DerivationGoal::homeDir = "/homeless-shelter";


DerivationGoal::DerivationGoal(const StorePath & drvPath,
    const StringSet & wantedOutputs, Worker & worker, BuildMode buildMode)
    : Goal(worker)
    , useDerivation(true)
    , drvPath(drvPath)
    , wantedOutputs(wantedOutputs)
    , buildMode(buildMode)
{
    state = &DerivationGoal::getDerivation;
    name = fmt(
        "building of '%s' from .drv file",
        StorePathWithOutputs { drvPath, wantedOutputs }.to_string(worker.store));
    trace("created");

    mcExpectedBuilds = std::make_unique<MaintainCount<uint64_t>>(worker.expectedBuilds);
    worker.updateProgress();
}


DerivationGoal::DerivationGoal(const StorePath & drvPath, const BasicDerivation & drv,
    const StringSet & wantedOutputs, Worker & worker, BuildMode buildMode)
    : Goal(worker)
    , useDerivation(false)
    , drvPath(drvPath)
    , wantedOutputs(wantedOutputs)
    , buildMode(buildMode)
{
    this->drv = std::make_unique<BasicDerivation>(BasicDerivation(drv));
    state = &DerivationGoal::haveDerivation;
    name = fmt(
        "building of '%s' from in-memory derivation",
        StorePathWithOutputs { drvPath, drv.outputNames() }.to_string(worker.store));
    trace("created");

    mcExpectedBuilds = std::make_unique<MaintainCount<uint64_t>>(worker.expectedBuilds);
    worker.updateProgress();

    /* Prevent the .chroot directory from being
       garbage-collected. (See isActiveTempFile() in gc.cc.) */
    worker.store.addTempRoot(this->drvPath);
}


DerivationGoal::~DerivationGoal()
{
    /* Careful: we should never ever throw an exception from a
       destructor. */
    try { killChild(); } catch (...) { ignoreException(); }
    try { stopDaemon(); } catch (...) { ignoreException(); }
    try { deleteTmpDir(false); } catch (...) { ignoreException(); }
    try { closeLogFile(); } catch (...) { ignoreException(); }
}


inline bool DerivationGoal::needsHashRewrite()
{
#if __linux__
    return !useChroot;
#else
    /* Darwin requires hash rewriting even when sandboxing is enabled. */
    return true;
#endif
}


void DerivationGoal::killChild()
{
    if (pid != -1) {
        worker.childTerminated(this);

        if (buildUser) {
            /* If we're using a build user, then there is a tricky
               race condition: if we kill the build user before the
               child has done its setuid() to the build user uid, then
               it won't be killed, and we'll potentially lock up in
               pid.wait().  So also send a conventional kill to the
               child. */
            ::kill(-pid, SIGKILL); /* ignore the result */
            buildUser->kill();
            pid.wait();
        } else
            pid.kill();

        assert(pid == -1);
    }

    hook.reset();
}


void DerivationGoal::timedOut(Error && ex)
{
    killChild();
    done(BuildResult::TimedOut, ex);
}


void DerivationGoal::work()
{
    (this->*state)();
}


void DerivationGoal::addWantedOutputs(const StringSet & outputs)
{
    /* If we already want all outputs, there is nothing to do. */
    if (wantedOutputs.empty()) return;

    if (outputs.empty()) {
        wantedOutputs.clear();
        needRestart = true;
    } else
        for (auto & i : outputs)
            if (wantedOutputs.insert(i).second)
                needRestart = true;
}


void DerivationGoal::getDerivation()
{
    trace("init");

    /* The first thing to do is to make sure that the derivation
       exists.  If it doesn't, it may be created through a
       substitute. */
    if (buildMode == bmNormal && worker.store.isValidPath(drvPath)) {
        loadDerivation();
        return;
    }

    addWaitee(worker.makeSubstitutionGoal(drvPath));

    state = &DerivationGoal::loadDerivation;
}


void DerivationGoal::loadDerivation()
{
    trace("loading derivation");

    if (nrFailed != 0) {
        done(BuildResult::MiscFailure, Error("cannot build missing derivation '%s'", worker.store.printStorePath(drvPath)));
        return;
    }

    /* `drvPath' should already be a root, but let's be on the safe
       side: if the user forgot to make it a root, we wouldn't want
       things being garbage collected while we're busy. */
    worker.store.addTempRoot(drvPath);

    assert(worker.store.isValidPath(drvPath));

    /* Get the derivation. */
    drv = std::unique_ptr<BasicDerivation>(new Derivation(worker.store.derivationFromPath(drvPath)));

    haveDerivation();
}


void DerivationGoal::haveDerivation()
{
    trace("have derivation");

    if (drv->type() == DerivationType::CAFloating)
        settings.requireExperimentalFeature("ca-derivations");

    retrySubstitution = false;

    for (auto & i : drv->outputsAndOptPaths(worker.store))
        if (i.second.second)
            worker.store.addTempRoot(*i.second.second);

    /* Check what outputs paths are not already valid. */
    checkPathValidity();
    bool allValid = true;
    for (auto & [_, status] : initialOutputs) {
        if (!status.wanted) continue;
        if (!status.known || !status.known->isValid()) {
            allValid = false;
            break;
        }
    }

    /* If they are all valid, then we're done. */
    if (allValid && buildMode == bmNormal) {
        done(BuildResult::AlreadyValid);
        return;
    }

    parsedDrv = std::make_unique<ParsedDerivation>(drvPath, *drv);


    /* We are first going to try to create the invalid output paths
       through substitutes.  If that doesn't work, we'll build
       them. */
    if (settings.useSubstitutes && parsedDrv->substitutesAllowed())
        for (auto & [_, status] : initialOutputs) {
            if (!status.wanted) continue;
            if (!status.known) {
                warn("do not know how to query for unknown floating content-addressed derivation output yet");
                /* Nothing to wait for; tail call */
                return DerivationGoal::gaveUpOnSubstitution();
            }
            addWaitee(worker.makeSubstitutionGoal(
                status.known->path,
                buildMode == bmRepair ? Repair : NoRepair,
                getDerivationCA(*drv)));
        }

    if (waitees.empty()) /* to prevent hang (no wake-up event) */
        outputsSubstitutionTried();
    else
        state = &DerivationGoal::outputsSubstitutionTried;
}


void DerivationGoal::outputsSubstitutionTried()
{
    trace("all outputs substituted (maybe)");

    if (nrFailed > 0 && nrFailed > nrNoSubstituters + nrIncompleteClosure && !settings.tryFallback) {
        done(BuildResult::TransientFailure,
            fmt("some substitutes for the outputs of derivation '%s' failed (usually happens due to networking issues); try '--fallback' to build derivation from source ",
                worker.store.printStorePath(drvPath)));
        return;
    }

    /*  If the substitutes form an incomplete closure, then we should
        build the dependencies of this derivation, but after that, we
        can still use the substitutes for this derivation itself. */
    if (nrIncompleteClosure > 0) retrySubstitution = true;

    nrFailed = nrNoSubstituters = nrIncompleteClosure = 0;

    if (needRestart) {
        needRestart = false;
        haveDerivation();
        return;
    }

    checkPathValidity();
    size_t nrInvalid = 0;
    for (auto & [_, status] : initialOutputs) {
        if (!status.wanted) continue;
        if (!status.known || !status.known->isValid())
            nrInvalid++;
    }

    if (buildMode == bmNormal && nrInvalid == 0) {
        done(BuildResult::Substituted);
        return;
    }
    if (buildMode == bmRepair && nrInvalid == 0) {
        repairClosure();
        return;
    }
    if (buildMode == bmCheck && nrInvalid > 0)
        throw Error("some outputs of '%s' are not valid, so checking is not possible",
            worker.store.printStorePath(drvPath));

    /* Nothing to wait for; tail call */
    gaveUpOnSubstitution();
}

/* At least one of the output paths could not be
   produced using a substitute.  So we have to build instead. */
void DerivationGoal::gaveUpOnSubstitution()
{
    /* Make sure checkPathValidity() from now on checks all
       outputs. */
    wantedOutputs.clear();

    /* The inputs must be built before we can build this goal. */
    if (useDerivation)
        for (auto & i : dynamic_cast<Derivation *>(drv.get())->inputDrvs)
            addWaitee(worker.makeDerivationGoal(i.first, i.second, buildMode == bmRepair ? bmRepair : bmNormal));

    for (auto & i : drv->inputSrcs) {
        if (worker.store.isValidPath(i)) continue;
        if (!settings.useSubstitutes)
            throw Error("dependency '%s' of '%s' does not exist, and substitution is disabled",
                worker.store.printStorePath(i), worker.store.printStorePath(drvPath));
        addWaitee(worker.makeSubstitutionGoal(i));
    }

    if (waitees.empty()) /* to prevent hang (no wake-up event) */
        inputsRealised();
    else
        state = &DerivationGoal::inputsRealised;
}


void DerivationGoal::repairClosure()
{
    /* If we're repairing, we now know that our own outputs are valid.
       Now check whether the other paths in the outputs closure are
       good.  If not, then start derivation goals for the derivations
       that produced those outputs. */

    /* Get the output closure. */
    auto outputs = queryDerivationOutputMap();
    StorePathSet outputClosure;
    for (auto & i : outputs) {
        if (!wantOutput(i.first, wantedOutputs)) continue;
        worker.store.computeFSClosure(i.second, outputClosure);
    }

    /* Filter out our own outputs (which we have already checked). */
    for (auto & i : outputs)
        outputClosure.erase(i.second);

    /* Get all dependencies of this derivation so that we know which
       derivation is responsible for which path in the output
       closure. */
    StorePathSet inputClosure;
    if (useDerivation) worker.store.computeFSClosure(drvPath, inputClosure);
    std::map<StorePath, StorePath> outputsToDrv;
    for (auto & i : inputClosure)
        if (i.isDerivation()) {
            auto depOutputs = worker.store.queryPartialDerivationOutputMap(i);
            for (auto & j : depOutputs)
                if (j.second)
                    outputsToDrv.insert_or_assign(*j.second, i);
        }

    /* Check each path (slow!). */
    for (auto & i : outputClosure) {
        if (worker.pathContentsGood(i)) continue;
        logError({
            .name = "Corrupt path in closure",
            .hint = hintfmt(
                "found corrupted or missing path '%s' in the output closure of '%s'",
                worker.store.printStorePath(i), worker.store.printStorePath(drvPath))
        });
        auto drvPath2 = outputsToDrv.find(i);
        if (drvPath2 == outputsToDrv.end())
            addWaitee(worker.makeSubstitutionGoal(i, Repair));
        else
            addWaitee(worker.makeDerivationGoal(drvPath2->second, StringSet(), bmRepair));
    }

    if (waitees.empty()) {
        done(BuildResult::AlreadyValid);
        return;
    }

    state = &DerivationGoal::closureRepaired;
}


void DerivationGoal::closureRepaired()
{
    trace("closure repaired");
    if (nrFailed > 0)
        throw Error("some paths in the output closure of derivation '%s' could not be repaired",
            worker.store.printStorePath(drvPath));
    done(BuildResult::AlreadyValid);
}


void DerivationGoal::inputsRealised()
{
    trace("all inputs realised");

    if (nrFailed != 0) {
        if (!useDerivation)
            throw Error("some dependencies of '%s' are missing", worker.store.printStorePath(drvPath));
        done(BuildResult::DependencyFailed, Error(
                "%s dependencies of derivation '%s' failed to build",
                nrFailed, worker.store.printStorePath(drvPath)));
        return;
    }

    if (retrySubstitution) {
        haveDerivation();
        return;
    }

    /* Gather information necessary for computing the closure and/or
       running the build hook. */

    /* Determine the full set of input paths. */

    /* First, the input derivations. */
    if (useDerivation) {
        auto & fullDrv = *dynamic_cast<Derivation *>(drv.get());

        if (!fullDrv.inputDrvs.empty() && fullDrv.type() == DerivationType::CAFloating) {
            /* We are be able to resolve this derivation based on the
               now-known results of dependencies. If so, we become a stub goal
               aliasing that resolved derivation goal */
            std::optional attempt = fullDrv.tryResolve(worker.store);
            assert(attempt);
            Derivation drvResolved { *std::move(attempt) };

            auto pathResolved = writeDerivation(worker.store, drvResolved);
            /* Add to memotable to speed up downstream goal's queries with the
               original derivation. */
            drvPathResolutions.lock()->insert_or_assign(drvPath, pathResolved);

            auto msg = fmt("Resolved derivation: '%s' -> '%s'",
                worker.store.printStorePath(drvPath),
                worker.store.printStorePath(pathResolved));
            act = std::make_unique<Activity>(*logger, lvlInfo, actBuildWaiting, msg,
                Logger::Fields {
                       worker.store.printStorePath(drvPath),
                       worker.store.printStorePath(pathResolved),
                   });

            auto resolvedGoal = worker.makeDerivationGoal(
                pathResolved, wantedOutputs, buildMode);
            addWaitee(resolvedGoal);

            state = &DerivationGoal::resolvedFinished;
            return;
        }

        for (auto & [depDrvPath, wantedDepOutputs] : fullDrv.inputDrvs) {
            /* Add the relevant output closures of the input derivation
               `i' as input paths.  Only add the closures of output paths
               that are specified as inputs. */
            assert(worker.store.isValidPath(drvPath));
            auto outputs = worker.store.queryPartialDerivationOutputMap(depDrvPath);
            for (auto & j : wantedDepOutputs) {
                if (outputs.count(j) > 0) {
                    auto optRealizedInput = outputs.at(j);
                    if (!optRealizedInput)
                        throw Error(
                            "derivation '%s' requires output '%s' from input derivation '%s', which is supposedly realized already, yet we still don't know what path corresponds to that output",
                            worker.store.printStorePath(drvPath), j, worker.store.printStorePath(drvPath));
                    worker.store.computeFSClosure(*optRealizedInput, inputPaths);
                } else
                    throw Error(
                        "derivation '%s' requires non-existent output '%s' from input derivation '%s'",
                        worker.store.printStorePath(drvPath), j, worker.store.printStorePath(drvPath));
            }
        }
    }

    /* Second, the input sources. */
    worker.store.computeFSClosure(drv->inputSrcs, inputPaths);

    debug("added input paths %s", worker.store.showPaths(inputPaths));

    /* What type of derivation are we building? */
    derivationType = drv->type();

    /* Don't repeat fixed-output derivations since they're already
       verified by their output hash.*/
    nrRounds = derivationIsFixed(derivationType) ? 1 : settings.buildRepeat + 1;

    /* Okay, try to build.  Note that here we don't wait for a build
       slot to become available, since we don't need one if there is a
       build hook. */
    state = &DerivationGoal::tryToBuild;
    worker.wakeUp(shared_from_this());

    result = BuildResult();
}


void DerivationGoal::started() {
    auto msg = fmt(
        buildMode == bmRepair ? "repairing outputs of '%s'" :
        buildMode == bmCheck ? "checking outputs of '%s'" :
        nrRounds > 1 ? "building '%s' (round %d/%d)" :
        "building '%s'", worker.store.printStorePath(drvPath), curRound, nrRounds);
    fmt("building '%s'", worker.store.printStorePath(drvPath));
    if (hook) msg += fmt(" on '%s'", machineName);
    act = std::make_unique<Activity>(*logger, lvlInfo, actBuild, msg,
        Logger::Fields{worker.store.printStorePath(drvPath), hook ? machineName : "", curRound, nrRounds});
    mcRunningBuilds = std::make_unique<MaintainCount<uint64_t>>(worker.runningBuilds);
    worker.updateProgress();
}


void DerivationGoal::tryToBuild()
{
    trace("trying to build");

    /* Obtain locks on all output paths, if the paths are known a priori.

       The locks are automatically released when we exit this function or Nix
       crashes.  If we can't acquire the lock, then continue; hopefully some
       other goal can start a build, and if not, the main loop will sleep a few
       seconds and then retry this goal. */
    PathSet lockFiles;
    /* FIXME: Should lock something like the drv itself so we don't build same
       CA drv concurrently */
    for (auto & i : drv->outputsAndOptPaths(worker.store))
        if (i.second.second)
            lockFiles.insert(worker.store.Store::toRealPath(*i.second.second));

    if (!outputLocks.lockPaths(lockFiles, "", false)) {
        if (!actLock)
            actLock = std::make_unique<Activity>(*logger, lvlWarn, actBuildWaiting,
                fmt("waiting for lock on %s", yellowtxt(showPaths(lockFiles))));
        worker.waitForAWhile(shared_from_this());
        return;
    }

    actLock.reset();

    /* Now check again whether the outputs are valid.  This is because
       another process may have started building in parallel.  After
       it has finished and released the locks, we can (and should)
       reuse its results.  (Strictly speaking the first check can be
       omitted, but that would be less efficient.)  Note that since we
       now hold the locks on the output paths, no other process can
       build this derivation, so no further checks are necessary. */
    checkPathValidity();
    bool allValid = true;
    for (auto & [_, status] : initialOutputs) {
        if (!status.wanted) continue;
        if (!status.known || !status.known->isValid()) {
            allValid = false;
            break;
        }
    }
    if (buildMode != bmCheck && allValid) {
        debug("skipping build of derivation '%s', someone beat us to it", worker.store.printStorePath(drvPath));
        outputLocks.setDeletion(true);
        done(BuildResult::AlreadyValid);
        return;
    }

    /* If any of the outputs already exist but are not valid, delete
       them. */
    for (auto & [_, status] : initialOutputs) {
        if (!status.known || status.known->isValid()) continue;
        auto storePath = status.known->path;
        debug("removing invalid path '%s'", worker.store.printStorePath(status.known->path));
        deletePath(worker.store.Store::toRealPath(storePath));
    }

    /* Don't do a remote build if the derivation has the attribute
       `preferLocalBuild' set.  Also, check and repair modes are only
       supported for local builds. */
    bool buildLocally = buildMode != bmNormal || parsedDrv->willBuildLocally(worker.store);

    if (!buildLocally) {
        switch (tryBuildHook()) {
            case rpAccept:
                /* Yes, it has started doing so.  Wait until we get
                   EOF from the hook. */
                actLock.reset();
                result.startTime = time(0); // inexact
                state = &DerivationGoal::buildDone;
                started();
                return;
            case rpPostpone:
                /* Not now; wait until at least one child finishes or
                   the wake-up timeout expires. */
                if (!actLock)
                    actLock = std::make_unique<Activity>(*logger, lvlWarn, actBuildWaiting,
                        fmt("waiting for a machine to build '%s'", yellowtxt(worker.store.printStorePath(drvPath))));
                worker.waitForAWhile(shared_from_this());
                outputLocks.unlock();
                return;
            case rpDecline:
                /* We should do it ourselves. */
                break;
        }
    }

    actLock.reset();

    state = &DerivationGoal::tryLocalBuild;
    worker.wakeUp(shared_from_this());
}

void DerivationGoal::tryLocalBuild() {
    bool buildLocally = buildMode != bmNormal || parsedDrv->willBuildLocally(worker.store);

    /* Make sure that we are allowed to start a build.  If this
       derivation prefers to be done locally, do it even if
       maxBuildJobs is 0. */
    unsigned int curBuilds = worker.getNrLocalBuilds();
    if (curBuilds >= settings.maxBuildJobs && !(buildLocally && curBuilds == 0)) {
        worker.waitForBuildSlot(shared_from_this());
        outputLocks.unlock();
        return;
    }

<<<<<<< HEAD
    state = &DerivationGoal::tryLocalBuild;
    worker.wakeUp(shared_from_this());
}


void DerivationGoal::tryLocalBuild() {

    if (useBuildUsers()) {
        if (!buildUser)
            buildUser = acquireUserLock();
=======
    /* If `build-users-group' is not empty, then we have to build as
       one of the members of that group. */
    if (settings.buildUsersGroup != "" && getuid() == 0) {
#if defined(__linux__) || defined(__APPLE__)
        if (!buildUser) buildUser = std::make_unique<UserLock>();
>>>>>>> f66bbd8c

        if (!buildUser) {
            if (!actLock)
                actLock = std::make_unique<Activity>(*logger, lvlWarn, actBuildWaiting,
                    fmt("waiting for UID to build '%s'", yellowtxt(worker.store.printStorePath(drvPath))));
            worker.waitForAWhile(shared_from_this());
            return;
        }

        /* Make sure that no other processes are executing under this
           uid. */
        buildUser->kill();
    }

    actLock.reset();

    try {

        /* Okay, we have to build. */
        startBuilder();

    } catch (BuildError & e) {
        outputLocks.unlock();
        buildUser.reset();
        worker.permanentFailure = true;
        done(BuildResult::InputRejected, e);
        return;
    }

    /* This state will be reached when we get EOF on the child's
       log pipe. */
    state = &DerivationGoal::buildDone;

    started();
}


static void chmod_(const Path & path, mode_t mode)
{
    if (chmod(path.c_str(), mode) == -1)
        throw SysError("setting permissions on '%s'", path);
}


/* Move/rename path 'src' to 'dst'. Temporarily make 'src' writable if
   it's a directory and we're not root (to be able to update the
   directory's parent link ".."). */
static void movePath(const Path & src, const Path & dst)
{
    auto st = lstat(src);

    bool changePerm = (geteuid() && S_ISDIR(st.st_mode) && !(st.st_mode & S_IWUSR));

    if (changePerm)
        chmod_(src, st.st_mode | S_IWUSR);

    if (rename(src.c_str(), dst.c_str()))
        throw SysError("renaming '%1%' to '%2%'", src, dst);

    if (changePerm)
        chmod_(dst, st.st_mode);
}


void replaceValidPath(const Path & storePath, const Path & tmpPath)
{
    /* We can't atomically replace storePath (the original) with
       tmpPath (the replacement), so we have to move it out of the
       way first.  We'd better not be interrupted here, because if
       we're repairing (say) Glibc, we end up with a broken system. */
    Path oldPath = (format("%1%.old-%2%-%3%") % storePath % getpid() % random()).str();
    if (pathExists(storePath))
        movePath(storePath, oldPath);

    try {
        movePath(tmpPath, storePath);
    } catch (...) {
        try {
            // attempt to recover
            movePath(oldPath, storePath);
        } catch (...) {
            ignoreException();
        }
        throw;
    }

    deletePath(oldPath);
}


MakeError(NotDeterministic, BuildError);


void DerivationGoal::buildDone()
{
    trace("build done");

    /* Release the build user at the end of this function. We don't do
       it right away because we don't want another build grabbing this
       uid and then messing around with our output. */
    Finally releaseBuildUser([&]() { buildUser.reset(); });

    sandboxMountNamespace = -1;

    /* Since we got an EOF on the logger pipe, the builder is presumed
       to have terminated.  In fact, the builder could also have
       simply have closed its end of the pipe, so just to be sure,
       kill it. */
    int status = hook ? hook->pid.kill() : pid.kill();

    debug("builder process for '%s' finished", worker.store.printStorePath(drvPath));

    result.timesBuilt++;
    result.stopTime = time(0);

    /* So the child is gone now. */
    worker.childTerminated(this);

    /* Close the read side of the logger pipe. */
    if (hook) {
        hook->builderOut.readSide = -1;
        hook->fromHook.readSide = -1;
    } else
        builderOut.readSide = -1;

    /* Close the log file. */
    closeLogFile();

    /* When running under a build user, make sure that all processes
       running under that uid are gone.  This is to prevent a
       malicious user from leaving behind a process that keeps files
       open and modifies them after they have been chown'ed to
       root. */
    if (buildUser) buildUser->kill();

    /* Terminate the recursive Nix daemon. */
    stopDaemon();

    bool diskFull = false;

    try {

        /* Check the exit status. */
        if (!statusOk(status)) {

            /* Heuristically check whether the build failure may have
               been caused by a disk full condition.  We have no way
               of knowing whether the build actually got an ENOSPC.
               So instead, check if the disk is (nearly) full now.  If
               so, we don't mark this build as a permanent failure. */
#if HAVE_STATVFS
            uint64_t required = 8ULL * 1024 * 1024; // FIXME: make configurable
            struct statvfs st;
            if (statvfs(worker.store.realStoreDir.c_str(), &st) == 0 &&
                (uint64_t) st.f_bavail * st.f_bsize < required)
                diskFull = true;
            if (statvfs(tmpDir.c_str(), &st) == 0 &&
                (uint64_t) st.f_bavail * st.f_bsize < required)
                diskFull = true;
#endif

            deleteTmpDir(false);

            /* Move paths out of the chroot for easier debugging of
               build failures. */
            if (useChroot && buildMode == bmNormal)
                for (auto & [_, status] : initialOutputs) {
                    if (!status.known) continue;
                    if (buildMode != bmCheck && status.known->isValid()) continue;
                    auto p = worker.store.printStorePath(status.known->path);
                    if (pathExists(chrootRootDir + p))
                        rename((chrootRootDir + p).c_str(), p.c_str());
                }

            auto msg = fmt("builder for '%s' %s",
                yellowtxt(worker.store.printStorePath(drvPath)),
                statusToString(status));

            if (!logger->isVerbose() && !logTail.empty()) {
                msg += (format("; last %d log lines:") % logTail.size()).str();
                for (auto & line : logTail)
                    msg += "\n  " + line;
            }

            if (diskFull)
                msg += "\nnote: build failure may have been caused by lack of free disk space";

            throw BuildError(msg);
        }

        /* Compute the FS closure of the outputs and register them as
           being valid. */
        registerOutputs();

        if (settings.postBuildHook != "") {
            Activity act(*logger, lvlInfo, actPostBuildHook,
                fmt("running post-build-hook '%s'", settings.postBuildHook),
                Logger::Fields{worker.store.printStorePath(drvPath)});
            PushActivity pact(act.id);
            StorePathSet outputPaths;
            for (auto i : drv->outputs) {
                outputPaths.insert(finalOutputs.at(i.first));
            }
            std::map<std::string, std::string> hookEnvironment = getEnv();

            hookEnvironment.emplace("DRV_PATH", worker.store.printStorePath(drvPath));
            hookEnvironment.emplace("OUT_PATHS", chomp(concatStringsSep(" ", worker.store.printStorePathSet(outputPaths))));

            RunOptions opts(settings.postBuildHook, {});
            opts.environment = hookEnvironment;

            struct LogSink : Sink {
                Activity & act;
                std::string currentLine;

                LogSink(Activity & act) : act(act) { }

                void operator() (const unsigned char * data, size_t len) override {
                    for (size_t i = 0; i < len; i++) {
                        auto c = data[i];

                        if (c == '\n') {
                            flushLine();
                        } else {
                            currentLine += c;
                        }
                    }
                }

                void flushLine() {
                    act.result(resPostBuildLogLine, currentLine);
                    currentLine.clear();
                }

                ~LogSink() {
                    if (currentLine != "") {
                        currentLine += '\n';
                        flushLine();
                    }
                }
            };
            LogSink sink(act);

            opts.standardOut = &sink;
            opts.mergeStderrToStdout = true;
            runProgram2(opts);
        }

        if (buildMode == bmCheck) {
            deleteTmpDir(true);
            done(BuildResult::Built);
            return;
        }

        /* Delete unused redirected outputs (when doing hash rewriting). */
        for (auto & i : redirectedOutputs)
            deletePath(worker.store.Store::toRealPath(i.second));

        /* Delete the chroot (if we were using one). */
        autoDelChroot.reset(); /* this runs the destructor */

        deleteTmpDir(true);

        /* Repeat the build if necessary. */
        if (curRound++ < nrRounds) {
            outputLocks.unlock();
            state = &DerivationGoal::tryToBuild;
            worker.wakeUp(shared_from_this());
            return;
        }

        /* It is now safe to delete the lock files, since all future
           lockers will see that the output paths are valid; they will
           not create new lock files with the same names as the old
           (unlinked) lock files. */
        outputLocks.setDeletion(true);
        outputLocks.unlock();

    } catch (BuildError & e) {
        outputLocks.unlock();

        BuildResult::Status st = BuildResult::MiscFailure;

        if (hook && WIFEXITED(status) && WEXITSTATUS(status) == 101)
            st = BuildResult::TimedOut;

        else if (hook && (!WIFEXITED(status) || WEXITSTATUS(status) != 100)) {
        }

        else {
            st =
                dynamic_cast<NotDeterministic*>(&e) ? BuildResult::NotDeterministic :
                statusOk(status) ? BuildResult::OutputRejected :
                derivationIsImpure(derivationType) || diskFull ? BuildResult::TransientFailure :
                BuildResult::PermanentFailure;
        }

        done(st, e);
        return;
    }

    done(BuildResult::Built);
}

void DerivationGoal::resolvedFinished() {
    done(BuildResult::Built);
}

HookReply DerivationGoal::tryBuildHook()
{
    if (!worker.tryBuildHook || !useDerivation) return rpDecline;

    if (!worker.hook)
        worker.hook = std::make_unique<HookInstance>();

    try {

        /* Send the request to the hook. */
        worker.hook->sink
            << "try"
            << (worker.getNrLocalBuilds() < settings.maxBuildJobs ? 1 : 0)
            << drv->platform
            << worker.store.printStorePath(drvPath)
            << parsedDrv->getRequiredSystemFeatures();
        worker.hook->sink.flush();

        /* Read the first line of input, which should be a word indicating
           whether the hook wishes to perform the build. */
        string reply;
        while (true) {
            string s = readLine(worker.hook->fromHook.readSide.get());
            if (handleJSONLogMessage(s, worker.act, worker.hook->activities, true))
                ;
            else if (string(s, 0, 2) == "# ") {
                reply = string(s, 2);
                break;
            }
            else {
                s += "\n";
                writeToStderr(s);
            }
        }

        debug("hook reply is '%1%'", reply);

        if (reply == "decline")
            return rpDecline;
        else if (reply == "decline-permanently") {
            worker.tryBuildHook = false;
            worker.hook = 0;
            return rpDecline;
        }
        else if (reply == "postpone")
            return rpPostpone;
        else if (reply != "accept")
            throw Error("bad hook reply '%s'", reply);

    } catch (SysError & e) {
        if (e.errNo == EPIPE) {
            logError({
                .name = "Build hook died",
                .hint = hintfmt(
                    "build hook died unexpectedly: %s",
                    chomp(drainFD(worker.hook->fromHook.readSide.get())))
            });
            worker.hook = 0;
            return rpDecline;
        } else
            throw;
    }

    hook = std::move(worker.hook);

    machineName = readLine(hook->fromHook.readSide.get());

    /* Tell the hook all the inputs that have to be copied to the
       remote system. */
    worker_proto::write(worker.store, hook->sink, inputPaths);

    /* Tell the hooks the missing outputs that have to be copied back
       from the remote system. */
    {
        StorePathSet missingPaths;
        for (auto & [_, status] : initialOutputs) {
            if (!status.known) continue;
            if (buildMode != bmCheck && status.known->isValid()) continue;
            missingPaths.insert(status.known->path);
        }
        worker_proto::write(worker.store, hook->sink, missingPaths);
    }

    hook->sink = FdSink();
    hook->toHook.writeSide = -1;

    /* Create the log file and pipe. */
    Path logFile = openLogFile();

    set<int> fds;
    fds.insert(hook->fromHook.readSide.get());
    fds.insert(hook->builderOut.readSide.get());
    worker.childStarted(shared_from_this(), fds, false, false);

    return rpAccept;
}


int childEntry(void * arg)
{
    ((DerivationGoal *) arg)->runChild();
    return 1;
}


StorePathSet DerivationGoal::exportReferences(const StorePathSet & storePaths)
{
    StorePathSet paths;

    for (auto & storePath : storePaths) {
        if (!inputPaths.count(storePath))
            throw BuildError("cannot export references of path '%s' because it is not in the input closure of the derivation", worker.store.printStorePath(storePath));

        worker.store.computeFSClosure({storePath}, paths);
    }

    /* If there are derivations in the graph, then include their
       outputs as well.  This is useful if you want to do things
       like passing all build-time dependencies of some path to a
       derivation that builds a NixOS DVD image. */
    auto paths2 = paths;

    for (auto & j : paths2) {
        if (j.isDerivation()) {
            Derivation drv = worker.store.derivationFromPath(j);
            for (auto & k : drv.outputsAndOptPaths(worker.store)) {
                if (!k.second.second)
                    /* FIXME: I am confused why we are calling
                       `computeFSClosure` on the output path, rather than
                       derivation itself. That doesn't seem right to me, so I
                       won't try to implemented this for CA derivations. */
                    throw UnimplementedError("exportReferences on CA derivations is not yet implemented");
                worker.store.computeFSClosure(*k.second.second, paths);
            }
        }
    }

    return paths;
}

static std::once_flag dns_resolve_flag;

static void preloadNSS() {
    /* builtin:fetchurl can trigger a DNS lookup, which with glibc can trigger a dynamic library load of
       one of the glibc NSS libraries in a sandboxed child, which will fail unless the library's already
       been loaded in the parent. So we force a lookup of an invalid domain to force the NSS machinery to
       load its lookup libraries in the parent before any child gets a chance to. */
    std::call_once(dns_resolve_flag, []() {
        struct addrinfo *res = NULL;

        if (getaddrinfo("this.pre-initializes.the.dns.resolvers.invalid.", "http", NULL, &res) != 0) {
            if (res) freeaddrinfo(res);
        }
    });
}


void linkOrCopy(const Path & from, const Path & to)
{
    if (link(from.c_str(), to.c_str()) == -1) {
        /* Hard-linking fails if we exceed the maximum link count on a
           file (e.g. 32000 of ext3), which is quite possible after a
           'nix-store --optimise'. FIXME: actually, why don't we just
           bind-mount in this case?

           It can also fail with EPERM in BeegFS v7 and earlier versions
           which don't allow hard-links to other directories */
        if (errno != EMLINK && errno != EPERM)
            throw SysError("linking '%s' to '%s'", to, from);
        copyPath(from, to);
    }
}


void DerivationGoal::startBuilder()
{
    /* Right platform? */
    if (!parsedDrv->canBuildLocally(worker.store))
        throw Error("a '%s' with features {%s} is required to build '%s', but I am a '%s' with features {%s}",
            drv->platform,
            concatStringsSep(", ", parsedDrv->getRequiredSystemFeatures()),
            worker.store.printStorePath(drvPath),
            settings.thisSystem,
            concatStringsSep<StringSet>(", ", worker.store.systemFeatures));

    if (drv->isBuiltin())
        preloadNSS();

#if __APPLE__
    additionalSandboxProfile = parsedDrv->getStringAttr("__sandboxProfile").value_or("");
#endif

    /* Are we doing a chroot build? */
    {
        auto noChroot = parsedDrv->getBoolAttr("__noChroot");
        if (settings.sandboxMode == smEnabled) {
            if (noChroot)
                throw Error("derivation '%s' has '__noChroot' set, "
                    "but that's not allowed when 'sandbox' is 'true'", worker.store.printStorePath(drvPath));
#if __APPLE__
            if (additionalSandboxProfile != "")
                throw Error("derivation '%s' specifies a sandbox profile, "
                    "but this is only allowed when 'sandbox' is 'relaxed'", worker.store.printStorePath(drvPath));
#endif
            useChroot = true;
        }
        else if (settings.sandboxMode == smDisabled)
            useChroot = false;
        else if (settings.sandboxMode == smRelaxed)
            useChroot = !(derivationIsImpure(derivationType)) && !noChroot;
    }

    if (worker.store.storeDir != worker.store.realStoreDir) {
        #if __linux__
            useChroot = true;
        #else
            throw Error("building using a diverted store is not supported on this platform");
        #endif
    }

    /* Create a temporary directory where the build will take
       place. */
    tmpDir = createTempDir("", "nix-build-" + std::string(drvPath.name()), false, false, 0700);

    chownToBuilder(tmpDir);

    for (auto & [outputName, status] : initialOutputs) {
        /* Set scratch path we'll actually use during the build.

           If we're not doing a chroot build, but we have some valid
           output paths.  Since we can't just overwrite or delete
           them, we have to do hash rewriting: i.e. in the
           environment/arguments passed to the build, we replace the
           hashes of the valid outputs with unique dummy strings;
           after the build, we discard the redirected outputs
           corresponding to the valid outputs, and rewrite the
           contents of the new outputs to replace the dummy strings
           with the actual hashes. */
        auto scratchPath =
            !status.known
                ? makeFallbackPath(outputName)
            : !needsHashRewrite()
                /* Can always use original path in sandbox */
                ? status.known->path
            : !status.known->isPresent()
                /* If path doesn't yet exist can just use it */
                ? status.known->path
            : buildMode != bmRepair && !status.known->isValid()
                /* If we aren't repairing we'll delete a corrupted path, so we
                   can use original path */
                ? status.known->path
            :   /* If we are repairing or the path is totally valid, we'll need
                   to use a temporary path */
                makeFallbackPath(status.known->path);
        scratchOutputs.insert_or_assign(outputName, scratchPath);

        /* A non-removed corrupted path needs to be stored here, too */
        if (buildMode == bmRepair && !status.known->isValid())
            redirectedBadOutputs.insert(status.known->path);

        /* Substitute output placeholders with the scratch output paths.
           We'll use during the build. */
        inputRewrites[hashPlaceholder(outputName)] = worker.store.printStorePath(scratchPath);

        /* Additional tasks if we know the final path a priori. */
        if (!status.known) continue;
        auto fixedFinalPath = status.known->path;

        /* Additional tasks if the final and scratch are both known and
           differ. */
        if (fixedFinalPath == scratchPath) continue;

        /* Ensure scratch path is ours to use. */
        deletePath(worker.store.printStorePath(scratchPath));

        /* Rewrite and unrewrite paths */
        {
            std::string h1 { fixedFinalPath.hashPart() };
            std::string h2 { scratchPath.hashPart() };
            inputRewrites[h1] = h2;
        }

        redirectedOutputs.insert_or_assign(std::move(fixedFinalPath), std::move(scratchPath));
    }

    /* Construct the environment passed to the builder. */
    initEnv();

    writeStructuredAttrs();

    /* Handle exportReferencesGraph(), if set. */
    if (!parsedDrv->getStructuredAttrs()) {
        /* The `exportReferencesGraph' feature allows the references graph
           to be passed to a builder.  This attribute should be a list of
           pairs [name1 path1 name2 path2 ...].  The references graph of
           each `pathN' will be stored in a text file `nameN' in the
           temporary build directory.  The text files have the format used
           by `nix-store --register-validity'.  However, the deriver
           fields are left empty. */
        string s = get(drv->env, "exportReferencesGraph").value_or("");
        Strings ss = tokenizeString<Strings>(s);
        if (ss.size() % 2 != 0)
            throw BuildError("odd number of tokens in 'exportReferencesGraph': '%1%'", s);
        for (Strings::iterator i = ss.begin(); i != ss.end(); ) {
            string fileName = *i++;
            static std::regex regex("[A-Za-z_][A-Za-z0-9_.-]*");
            if (!std::regex_match(fileName, regex))
                throw Error("invalid file name '%s' in 'exportReferencesGraph'", fileName);

            auto storePathS = *i++;
            if (!worker.store.isInStore(storePathS))
                throw BuildError("'exportReferencesGraph' contains a non-store path '%1%'", storePathS);
            auto storePath = worker.store.toStorePath(storePathS).first;

            /* Write closure info to <fileName>. */
            writeFile(tmpDir + "/" + fileName,
                worker.store.makeValidityRegistration(
                    exportReferences({storePath}), false, false));
        }
    }

    useUidRange = parsedDrv->getRequiredSystemFeatures().count("uid-range");
    useSystemdCgroup = parsedDrv->getRequiredSystemFeatures().count("systemd-cgroup");

    if (useChroot) {

        /* Allow a user-configurable set of directories from the
           host file system. */
        PathSet dirs = settings.sandboxPaths;
        PathSet dirs2 = settings.extraSandboxPaths;
        dirs.insert(dirs2.begin(), dirs2.end());

        dirsInChroot.clear();

        for (auto i : dirs) {
            if (i.empty()) continue;
            bool optional = false;
            if (i[i.size() - 1] == '?') {
                optional = true;
                i.pop_back();
            }
            size_t p = i.find('=');
            if (p == string::npos)
                dirsInChroot[i] = {i, optional};
            else
                dirsInChroot[string(i, 0, p)] = {string(i, p + 1), optional};
        }
        dirsInChroot[tmpDirInSandbox] = tmpDir;

        /* Add the closure of store paths to the chroot. */
        StorePathSet closure;
        for (auto & i : dirsInChroot)
            try {
                if (worker.store.isInStore(i.second.source))
                    worker.store.computeFSClosure(worker.store.toStorePath(i.second.source).first, closure);
            } catch (InvalidPath & e) {
            } catch (Error & e) {
                e.addTrace({}, "while processing 'sandbox-paths'");
                throw;
            }
        for (auto & i : closure) {
            auto p = worker.store.printStorePath(i);
            dirsInChroot.insert_or_assign(p, p);
        }

        PathSet allowedPaths = settings.allowedImpureHostPrefixes;

        /* This works like the above, except on a per-derivation level */
        auto impurePaths = parsedDrv->getStringsAttr("__impureHostDeps").value_or(Strings());

        for (auto & i : impurePaths) {
            bool found = false;
            /* Note: we're not resolving symlinks here to prevent
               giving a non-root user info about inaccessible
               files. */
            Path canonI = canonPath(i);
            /* If only we had a trie to do this more efficiently :) luckily, these are generally going to be pretty small */
            for (auto & a : allowedPaths) {
                Path canonA = canonPath(a);
                if (canonI == canonA || isInDir(canonI, canonA)) {
                    found = true;
                    break;
                }
            }
            if (!found)
                throw Error("derivation '%s' requested impure path '%s', but it was not in allowed-impure-host-deps",
                    worker.store.printStorePath(drvPath), i);

            dirsInChroot[i] = i;
        }

#if __linux__
        /* Create a temporary directory in which we set up the chroot
           environment using bind-mounts.  We put it in the Nix store
           to ensure that we can create hard-links to non-directory
           inputs in the fake Nix store in the chroot (see below). */
        chrootRootDir = worker.store.Store::toRealPath(drvPath) + ".chroot";
        deletePath(chrootRootDir);

        /* Clean up the chroot directory automatically. */
        autoDelChroot = std::make_shared<AutoDelete>(chrootRootDir);

        printMsg(lvlChatty, format("setting up chroot environment in '%1%'") % chrootRootDir);

        if (mkdir(chrootRootDir.c_str(), useUidRange ? 0755 : 0750) == -1)
            throw SysError("cannot create '%1%'", chrootRootDir);

        // FIXME: only make root writable for user namespace builds.
        if (buildUser && chown(chrootRootDir.c_str(), buildUser->getUID(), buildUser->getGID()) == -1)
            throw SysError("cannot change ownership of '%1%'", chrootRootDir);

        /* Create a writable /tmp in the chroot.  Many builders need
           this.  (Of course they should really respect $TMPDIR
           instead.) */
        Path chrootTmpDir = chrootRootDir + "/tmp";
        createDirs(chrootTmpDir);
        chmod_(chrootTmpDir, 01777);

        /* Create a /etc/passwd with entries for the build user and the
           nobody account.  The latter is kind of a hack to support
           Samba-in-QEMU. */
        createDirs(chrootRootDir + "/etc");
        chownToBuilder(chrootRootDir + "/etc");

        if (useUidRange && (!buildUser || buildUser->getUIDCount() < 65536))
            throw Error("feature 'uid-range' requires '%s' to be enabled", settings.autoAllocateUids.name);

        sandboxUid = useUidRange ? 0 : 1000;
        sandboxGid = useUidRange ? 0 : 100;

        writeFile(chrootRootDir + "/etc/passwd", fmt(
                "root:x:0:0:Nix build user:%3%:/noshell\n"
                "nixbld:x:%1%:%2%:Nix build user:%3%:/noshell\n"
                "nobody:x:65534:65534:Nobody:/:/noshell\n",
                sandboxUid, sandboxGid, settings.sandboxBuildDir));

        /* Declare the build user's group so that programs get a consistent
           view of the system (e.g., "id -gn"). */
        writeFile(chrootRootDir + "/etc/group",
            (format(
                "root:x:0:\n"
                "nixbld:!:%1%:\n"
                "nogroup:x:65534:\n") % sandboxGid).str());

        /* Create /etc/hosts with localhost entry. */
        if (!(derivationIsImpure(derivationType)))
            writeFile(chrootRootDir + "/etc/hosts", "127.0.0.1 localhost\n::1 localhost\n");

        /* Make the closure of the inputs available in the chroot,
           rather than the whole Nix store.  This prevents any access
           to undeclared dependencies.  Directories are bind-mounted,
           while other inputs are hard-linked (since only directories
           can be bind-mounted).  !!! As an extra security
           precaution, make the fake Nix store only writable by the
           build user. */
        Path chrootStoreDir = chrootRootDir + worker.store.storeDir;
        createDirs(chrootStoreDir);
        chmod_(chrootStoreDir, 01775);

        if (buildUser && chown(chrootStoreDir.c_str(), 0, buildUser->getGID()) == -1)
            throw SysError("cannot change ownership of '%1%'", chrootStoreDir);

        for (auto & i : inputPaths) {
            auto p = worker.store.printStorePath(i);
            Path r = worker.store.toRealPath(p);
            if (S_ISDIR(lstat(r).st_mode))
                dirsInChroot.insert_or_assign(p, r);
            else
                linkOrCopy(r, chrootRootDir + p);
        }

        /* If we're repairing, checking or rebuilding part of a
           multiple-outputs derivation, it's possible that we're
           rebuilding a path that is in settings.dirsInChroot
           (typically the dependencies of /bin/sh).  Throw them
           out. */
        for (auto & i : drv->outputsAndOptPaths(worker.store)) {
            /* If the name isn't known a priori (i.e. floating
               content-addressed derivation), the temporary location we use
               should be fresh.  Freshness means it is impossible that the path
               is already in the sandbox, so we don't need to worry about
               removing it.  */
            if (i.second.second)
                dirsInChroot.erase(worker.store.printStorePath(*i.second.second));
        }

        if (useSystemdCgroup) {
            settings.requireExperimentalFeature("systemd-cgroup");
            std::optional<Path> cgroup;
            if (!buildUser || !(cgroup = buildUser->getCgroup()))
                throw Error("feature 'systemd-cgroup' requires 'auto-allocate-uids = true' in nix.conf");
            chownToBuilder(*cgroup);
            chownToBuilder(*cgroup + "/cgroup.procs");
        }

#else
        if (useUidRange)
            throw Error("feature 'uid-range' is not supported on this platform");
        if (useSystemdCgroup)
            throw Error("feature 'systemd-cgroup' is not supported on this platform");
        #if __APPLE__
            /* We don't really have any parent prep work to do (yet?)
               All work happens in the child, instead. */
        #else
            throw Error("sandboxing builds is not supported on this platform");
        #endif
#endif
    } else {
        if (useUidRange)
            throw Error("feature 'uid-range' is only supported in sandboxed builds");
        if (useSystemdCgroup)
            throw Error("feature 'systemd-cgroup' is only supported in sandboxed builds");
    }

    if (needsHashRewrite() && pathExists(homeDir))
        throw Error("home directory '%1%' exists; please remove it to assure purity of builds without sandboxing", homeDir);

    if (useChroot && settings.preBuildHook != "" && dynamic_cast<Derivation *>(drv.get())) {
        printMsg(lvlChatty, format("executing pre-build hook '%1%'")
            % settings.preBuildHook);
        auto args = useChroot ? Strings({worker.store.printStorePath(drvPath), chrootRootDir}) :
            Strings({ worker.store.printStorePath(drvPath) });
        enum BuildHookState {
            stBegin,
            stExtraChrootDirs
        };
        auto state = stBegin;
        auto lines = runProgram(settings.preBuildHook, false, args);
        auto lastPos = std::string::size_type{0};
        for (auto nlPos = lines.find('\n'); nlPos != string::npos;
                nlPos = lines.find('\n', lastPos)) {
            auto line = std::string{lines, lastPos, nlPos - lastPos};
            lastPos = nlPos + 1;
            if (state == stBegin) {
                if (line == "extra-sandbox-paths" || line == "extra-chroot-dirs") {
                    state = stExtraChrootDirs;
                } else {
                    throw Error("unknown pre-build hook command '%1%'", line);
                }
            } else if (state == stExtraChrootDirs) {
                if (line == "") {
                    state = stBegin;
                } else {
                    auto p = line.find('=');
                    if (p == string::npos)
                        dirsInChroot[line] = line;
                    else
                        dirsInChroot[string(line, 0, p)] = string(line, p + 1);
                }
            }
        }
    }

    /* Fire up a Nix daemon to process recursive Nix calls from the
       builder. */
    if (parsedDrv->getRequiredSystemFeatures().count("recursive-nix"))
        startDaemon();

    /* Run the builder. */
    printMsg(lvlChatty, "executing builder '%1%'", drv->builder);

    /* Create the log file. */
    Path logFile = openLogFile();

    /* Create a pipe to get the output of the builder. */
    //builderOut.create();

    builderOut.readSide = posix_openpt(O_RDWR | O_NOCTTY);
    if (!builderOut.readSide)
        throw SysError("opening pseudoterminal master");

    std::string slaveName(ptsname(builderOut.readSide.get()));

    if (buildUser) {
        if (chmod(slaveName.c_str(), 0600))
            throw SysError("changing mode of pseudoterminal slave");

        if (chown(slaveName.c_str(), buildUser->getUID(), 0))
            throw SysError("changing owner of pseudoterminal slave");
    }
#if __APPLE__
    else {
        if (grantpt(builderOut.readSide.get()))
            throw SysError("granting access to pseudoterminal slave");
    }
#endif

    #if 0
    // Mount the pt in the sandbox so that the "tty" command works.
    // FIXME: this doesn't work with the new devpts in the sandbox.
    if (useChroot)
        dirsInChroot[slaveName] = {slaveName, false};
    #endif

    if (unlockpt(builderOut.readSide.get()))
        throw SysError("unlocking pseudoterminal");

    builderOut.writeSide = open(slaveName.c_str(), O_RDWR | O_NOCTTY);
    if (!builderOut.writeSide)
        throw SysError("opening pseudoterminal slave");

    // Put the pt into raw mode to prevent \n -> \r\n translation.
    struct termios term;
    if (tcgetattr(builderOut.writeSide.get(), &term))
        throw SysError("getting pseudoterminal attributes");

    cfmakeraw(&term);

    if (tcsetattr(builderOut.writeSide.get(), TCSANOW, &term))
        throw SysError("putting pseudoterminal into raw mode");

    result.startTime = time(0);

    /* Fork a child to build the package. */
    ProcessOptions options;

#if __linux__
    if (useChroot) {
        /* Set up private namespaces for the build:

           - The PID namespace causes the build to start as PID 1.
             Processes outside of the chroot are not visible to those
             on the inside, but processes inside the chroot are
             visible from the outside (though with different PIDs).

           - The private mount namespace ensures that all the bind
             mounts we do will only show up in this process and its
             children, and will disappear automatically when we're
             done.

           - The private network namespace ensures that the builder
             cannot talk to the outside world (or vice versa).  It
             only has a private loopback interface. (Fixed-output
             derivations are not run in a private network namespace
             to allow functions like fetchurl to work.)

           - The IPC namespace prevents the builder from communicating
             with outside processes using SysV IPC mechanisms (shared
             memory, message queues, semaphores).  It also ensures
             that all IPC objects are destroyed when the builder
             exits.

           - The UTS namespace ensures that builders see a hostname of
             localhost rather than the actual hostname.

           We use a helper process to do the clone() to work around
           clone() being broken in multi-threaded programs due to
           at-fork handlers not being run. Note that we use
           CLONE_PARENT to ensure that the real builder is parented to
           us.
        */

        if (!(derivationIsImpure(derivationType)))
            privateNetwork = true;

        userNamespaceSync.create();

        options.allowVfork = false;

        Pid helper = startProcess([&]() {

            /* Drop additional groups here because we can't do it
               after we've created the new user namespace.  FIXME:
               this means that if we're not root in the parent
               namespace, we can't drop additional groups; they will
               be mapped to nogroup in the child namespace. There does
               not seem to be a workaround for this. (But who can tell
               from reading user_namespaces(7)?)
               See also https://lwn.net/Articles/621612/. */
            if (getuid() == 0 && setgroups(0, 0) == -1)
                throw SysError("setgroups failed");

            size_t stackSize = 1 * 1024 * 1024;
            char * stack = (char *) mmap(0, stackSize,
                PROT_WRITE | PROT_READ, MAP_PRIVATE | MAP_ANONYMOUS | MAP_STACK, -1, 0);
            if (stack == MAP_FAILED) throw SysError("allocating stack");

            int flags = CLONE_NEWUSER | CLONE_NEWPID | CLONE_NEWNS | CLONE_NEWIPC | CLONE_NEWUTS | CLONE_PARENT | SIGCHLD;
            if (privateNetwork)
                flags |= CLONE_NEWNET;

            pid_t child = clone(childEntry, stack + stackSize, flags, this);
            if (child == -1 && errno == EINVAL) {
                /* Fallback for Linux < 2.13 where CLONE_NEWPID and
                   CLONE_PARENT are not allowed together. */
                flags &= ~CLONE_NEWPID;
                child = clone(childEntry, stack + stackSize, flags, this);
            }
            if (child == -1 && (errno == EPERM || errno == EINVAL)) {
                /* Some distros patch Linux to not allow unprivileged
                 * user namespaces. If we get EPERM or EINVAL, try
                 * without CLONE_NEWUSER and see if that works.
                 */
                flags &= ~CLONE_NEWUSER;
                child = clone(childEntry, stack + stackSize, flags, this);
            }
            /* Otherwise exit with EPERM so we can handle this in the
               parent. This is only done when sandbox-fallback is set
               to true (the default). */
            if (child == -1 && (errno == EPERM || errno == EINVAL) && settings.sandboxFallback)
                _exit(1);
            if (child == -1) throw SysError("cloning builder process");

            writeFull(builderOut.writeSide.get(), std::to_string(child) + "\n");
            _exit(0);
        }, options);

        int res = helper.wait();
        if (res != 0 && settings.sandboxFallback) {
            useChroot = false;
            initTmpDir();
            goto fallback;
        } else if (res != 0)
            throw Error("unable to start build process");

        userNamespaceSync.readSide = -1;

        /* Close the write side to prevent runChild() from hanging
           reading from this. */
        Finally cleanup([&]() {
            userNamespaceSync.writeSide = -1;
        });

        pid_t tmp;
        if (!string2Int<pid_t>(readLine(builderOut.readSide.get()), tmp)) abort();
        pid = tmp;

        /* Set the UID/GID mapping of the builder's user namespace
           such that the sandbox user maps to the build user, or to
           the calling user (if build users are disabled). */
        uid_t hostUid = buildUser ? buildUser->getUID() : getuid();
        uid_t hostGid = buildUser ? buildUser->getGID() : getgid();
        uint32_t nrIds = buildUser && useUidRange ? buildUser->getUIDCount() : 1;

        writeFile("/proc/" + std::to_string(pid) + "/uid_map",
            fmt("%d %d %d", sandboxUid, hostUid, nrIds));

        if (!useUidRange)
            writeFile("/proc/" + std::to_string(pid) + "/setgroups", "deny");

        writeFile("/proc/" + std::to_string(pid) + "/gid_map",
            fmt("%d %d %d", sandboxGid, hostGid, nrIds));

        /* Save the mount namespace of the child. We have to do this
           *before* the child does a chroot. */
        sandboxMountNamespace = open(fmt("/proc/%d/ns/mnt", (pid_t) pid).c_str(), O_RDONLY);
        if (sandboxMountNamespace.get() == -1)
            throw SysError("getting sandbox mount namespace");

        /* Move the child into its own cgroup. */
        if (buildUser) {
            if (auto cgroup = buildUser->getCgroup())
                writeFile(*cgroup + "/cgroup.procs", fmt("%d", (pid_t) pid));
        }

        /* Signal the builder that we've updated its user namespace. */
        writeFull(userNamespaceSync.writeSide.get(), "1");

    } else
#endif
    {
    fallback:
        options.allowVfork = !buildUser && !drv->isBuiltin();
        pid = startProcess([&]() {
            runChild();
        }, options);
    }

    /* parent */
    pid.setSeparatePG(true);
    builderOut.writeSide = -1;
    worker.childStarted(shared_from_this(), {builderOut.readSide.get()}, true, true);

    /* Check if setting up the build environment failed. */
    while (true) {
        string msg = readLine(builderOut.readSide.get());
        if (string(msg, 0, 1) == "\2") break;
        if (string(msg, 0, 1) == "\1") {
            FdSource source(builderOut.readSide.get());
            auto ex = readError(source);
            ex.addTrace({}, "while setting up the build environment");
            throw ex;
        }
        debug(msg);
    }
}


void DerivationGoal::initTmpDir() {
    /* In a sandbox, for determinism, always use the same temporary
       directory. */
#if __linux__
    tmpDirInSandbox = useChroot ? settings.sandboxBuildDir : tmpDir;
#else
    tmpDirInSandbox = tmpDir;
#endif

    /* In non-structured mode, add all bindings specified in the
       derivation via the environment, except those listed in the
       passAsFile attribute. Those are passed as file names pointing
       to temporary files containing the contents. Note that
       passAsFile is ignored in structure mode because it's not
       needed (attributes are not passed through the environment, so
       there is no size constraint). */
    if (!parsedDrv->getStructuredAttrs()) {

        StringSet passAsFile = tokenizeString<StringSet>(get(drv->env, "passAsFile").value_or(""));
        for (auto & i : drv->env) {
            if (passAsFile.find(i.first) == passAsFile.end()) {
                env[i.first] = i.second;
            } else {
                auto hash = hashString(htSHA256, i.first);
                string fn = ".attr-" + hash.to_string(Base32, false);
                Path p = tmpDir + "/" + fn;
                writeFile(p, rewriteStrings(i.second, inputRewrites));
                chownToBuilder(p);
                env[i.first + "Path"] = tmpDirInSandbox + "/" + fn;
            }
        }

    }

    /* For convenience, set an environment pointing to the top build
       directory. */
    env["NIX_BUILD_TOP"] = tmpDirInSandbox;

    /* Also set TMPDIR and variants to point to this directory. */
    env["TMPDIR"] = env["TEMPDIR"] = env["TMP"] = env["TEMP"] = tmpDirInSandbox;

    /* Explicitly set PWD to prevent problems with chroot builds.  In
       particular, dietlibc cannot figure out the cwd because the
       inode of the current directory doesn't appear in .. (because
       getdents returns the inode of the mount point). */
    env["PWD"] = tmpDirInSandbox;
}


void DerivationGoal::initEnv()
{
    env.clear();

    /* Most shells initialise PATH to some default (/bin:/usr/bin:...) when
       PATH is not set.  We don't want this, so we fill it in with some dummy
       value. */
    env["PATH"] = "/path-not-set";

    /* Set HOME to a non-existing path to prevent certain programs from using
       /etc/passwd (or NIS, or whatever) to locate the home directory (for
       example, wget looks for ~/.wgetrc).  I.e., these tools use /etc/passwd
       if HOME is not set, but they will just assume that the settings file
       they are looking for does not exist if HOME is set but points to some
       non-existing path. */
    env["HOME"] = homeDir;

    /* Tell the builder where the Nix store is.  Usually they
       shouldn't care, but this is useful for purity checking (e.g.,
       the compiler or linker might only want to accept paths to files
       in the store or in the build directory). */
    env["NIX_STORE"] = worker.store.storeDir;

    /* The maximum number of cores to utilize for parallel building. */
    env["NIX_BUILD_CORES"] = (format("%d") % settings.buildCores).str();

    initTmpDir();

    /* Compatibility hack with Nix <= 0.7: if this is a fixed-output
       derivation, tell the builder, so that for instance `fetchurl'
       can skip checking the output.  On older Nixes, this environment
       variable won't be set, so `fetchurl' will do the check. */
    if (derivationIsFixed(derivationType)) env["NIX_OUTPUT_CHECKED"] = "1";

    /* *Only* if this is a fixed-output derivation, propagate the
       values of the environment variables specified in the
       `impureEnvVars' attribute to the builder.  This allows for
       instance environment variables for proxy configuration such as
       `http_proxy' to be easily passed to downloaders like
       `fetchurl'.  Passing such environment variables from the caller
       to the builder is generally impure, but the output of
       fixed-output derivations is by definition pure (since we
       already know the cryptographic hash of the output). */
    if (derivationIsImpure(derivationType)) {
        for (auto & i : parsedDrv->getStringsAttr("impureEnvVars").value_or(Strings()))
            env[i] = getEnv(i).value_or("");
    }

    /* Currently structured log messages piggyback on stderr, but we
       may change that in the future. So tell the builder which file
       descriptor to use for that. */
    env["NIX_LOG_FD"] = "2";

    /* Trigger colored output in various tools. */
    env["TERM"] = "xterm-256color";
}


static std::regex shVarName("[A-Za-z_][A-Za-z0-9_]*");


void DerivationGoal::writeStructuredAttrs()
{
    auto structuredAttrs = parsedDrv->getStructuredAttrs();
    if (!structuredAttrs) return;

    auto json = *structuredAttrs;

    /* Add an "outputs" object containing the output paths. */
    nlohmann::json outputs;
    for (auto & i : drv->outputs) {
        /* The placeholder must have a rewrite, so we use it to cover both the
           cases where we know or don't know the output path ahead of time. */
        outputs[i.first] = rewriteStrings(hashPlaceholder(i.first), inputRewrites);
    }
    json["outputs"] = outputs;

    /* Handle exportReferencesGraph. */
    auto e = json.find("exportReferencesGraph");
    if (e != json.end() && e->is_object()) {
        for (auto i = e->begin(); i != e->end(); ++i) {
            std::ostringstream str;
            {
                JSONPlaceholder jsonRoot(str, true);
                StorePathSet storePaths;
                for (auto & p : *i)
                    storePaths.insert(worker.store.parseStorePath(p.get<std::string>()));
                worker.store.pathInfoToJSON(jsonRoot,
                    exportReferences(storePaths), false, true);
            }
            json[i.key()] = nlohmann::json::parse(str.str()); // urgh
        }
    }

    writeFile(tmpDir + "/.attrs.json", rewriteStrings(json.dump(), inputRewrites));
    chownToBuilder(tmpDir + "/.attrs.json");

    /* As a convenience to bash scripts, write a shell file that
       maps all attributes that are representable in bash -
       namely, strings, integers, nulls, Booleans, and arrays and
       objects consisting entirely of those values. (So nested
       arrays or objects are not supported.) */

    auto handleSimpleType = [](const nlohmann::json & value) -> std::optional<std::string> {
        if (value.is_string())
            return shellEscape(value);

        if (value.is_number()) {
            auto f = value.get<float>();
            if (std::ceil(f) == f)
                return std::to_string(value.get<int>());
        }

        if (value.is_null())
            return std::string("''");

        if (value.is_boolean())
            return value.get<bool>() ? std::string("1") : std::string("");

        return {};
    };

    std::string jsonSh;

    for (auto i = json.begin(); i != json.end(); ++i) {

        if (!std::regex_match(i.key(), shVarName)) continue;

        auto & value = i.value();

        auto s = handleSimpleType(value);
        if (s)
            jsonSh += fmt("declare %s=%s\n", i.key(), *s);

        else if (value.is_array()) {
            std::string s2;
            bool good = true;

            for (auto i = value.begin(); i != value.end(); ++i) {
                auto s3 = handleSimpleType(i.value());
                if (!s3) { good = false; break; }
                s2 += *s3; s2 += ' ';
            }

            if (good)
                jsonSh += fmt("declare -a %s=(%s)\n", i.key(), s2);
        }

        else if (value.is_object()) {
            std::string s2;
            bool good = true;

            for (auto i = value.begin(); i != value.end(); ++i) {
                auto s3 = handleSimpleType(i.value());
                if (!s3) { good = false; break; }
                s2 += fmt("[%s]=%s ", shellEscape(i.key()), *s3);
            }

            if (good)
                jsonSh += fmt("declare -A %s=(%s)\n", i.key(), s2);
        }
    }

    writeFile(tmpDir + "/.attrs.sh", rewriteStrings(jsonSh, inputRewrites));
    chownToBuilder(tmpDir + "/.attrs.sh");
}

struct RestrictedStoreConfig : LocalFSStoreConfig
{
    using LocalFSStoreConfig::LocalFSStoreConfig;
    const std::string name() { return "Restricted Store"; }
};

/* A wrapper around LocalStore that only allows building/querying of
   paths that are in the input closures of the build or were added via
   recursive Nix calls. */
struct RestrictedStore : public LocalFSStore, public virtual RestrictedStoreConfig
{
    ref<LocalStore> next;

    DerivationGoal & goal;

    RestrictedStore(const Params & params, ref<LocalStore> next, DerivationGoal & goal)
        : StoreConfig(params), Store(params), LocalFSStore(params), next(next), goal(goal)
    { }

    Path getRealStoreDir() override
    { return next->realStoreDir; }

    std::string getUri() override
    { return next->getUri(); }

    StorePathSet queryAllValidPaths() override
    {
        StorePathSet paths;
        for (auto & p : goal.inputPaths) paths.insert(p);
        for (auto & p : goal.addedPaths) paths.insert(p);
        return paths;
    }

    void queryPathInfoUncached(const StorePath & path,
        Callback<std::shared_ptr<const ValidPathInfo>> callback) noexcept override
    {
        if (goal.isAllowed(path)) {
            try {
                /* Censor impure information. */
                auto info = std::make_shared<ValidPathInfo>(*next->queryPathInfo(path));
                info->deriver.reset();
                info->registrationTime = 0;
                info->ultimate = false;
                info->sigs.clear();
                callback(info);
            } catch (InvalidPath &) {
                callback(nullptr);
            }
        } else
            callback(nullptr);
    };

    void queryReferrers(const StorePath & path, StorePathSet & referrers) override
    { }

    std::map<std::string, std::optional<StorePath>> queryPartialDerivationOutputMap(const StorePath & path) override
    {
        if (!goal.isAllowed(path))
            throw InvalidPath("cannot query output map for unknown path '%s' in recursive Nix", printStorePath(path));
        return next->queryPartialDerivationOutputMap(path);
    }

    std::optional<StorePath> queryPathFromHashPart(const std::string & hashPart) override
    { throw Error("queryPathFromHashPart"); }

    StorePath addToStore(const string & name, const Path & srcPath,
        FileIngestionMethod method = FileIngestionMethod::Recursive, HashType hashAlgo = htSHA256,
        PathFilter & filter = defaultPathFilter, RepairFlag repair = NoRepair) override
    { throw Error("addToStore"); }

    void addToStore(const ValidPathInfo & info, Source & narSource,
        RepairFlag repair = NoRepair, CheckSigsFlag checkSigs = CheckSigs) override
    {
        next->addToStore(info, narSource, repair, checkSigs);
        goal.addDependency(info.path);
    }

    StorePath addTextToStore(const string & name, const string & s,
        const StorePathSet & references, RepairFlag repair = NoRepair) override
    {
        auto path = next->addTextToStore(name, s, references, repair);
        goal.addDependency(path);
        return path;
    }

    void narFromPath(const StorePath & path, Sink & sink) override
    {
        if (!goal.isAllowed(path))
            throw InvalidPath("cannot dump unknown path '%s' in recursive Nix", printStorePath(path));
        LocalFSStore::narFromPath(path, sink);
    }

    void ensurePath(const StorePath & path) override
    {
        if (!goal.isAllowed(path))
            throw InvalidPath("cannot substitute unknown path '%s' in recursive Nix", printStorePath(path));
        /* Nothing to be done; 'path' must already be valid. */
    }

    void buildPaths(const std::vector<StorePathWithOutputs> & paths, BuildMode buildMode) override
    {
        if (buildMode != bmNormal) throw Error("unsupported build mode");

        StorePathSet newPaths;

        for (auto & path : paths) {
            if (!goal.isAllowed(path.path))
                throw InvalidPath("cannot build unknown path '%s' in recursive Nix", printStorePath(path.path));
        }

        next->buildPaths(paths, buildMode);

        for (auto & path : paths) {
            if (!path.path.isDerivation()) continue;
            auto outputs = next->queryDerivationOutputMap(path.path);
            for (auto & output : outputs)
                if (wantOutput(output.first, path.outputs))
                    newPaths.insert(output.second);
        }

        StorePathSet closure;
        next->computeFSClosure(newPaths, closure);
        for (auto & path : closure)
            goal.addDependency(path);
    }

    BuildResult buildDerivation(const StorePath & drvPath, const BasicDerivation & drv,
        BuildMode buildMode = bmNormal) override
    { unsupported("buildDerivation"); }

    void addTempRoot(const StorePath & path) override
    { }

    void addIndirectRoot(const Path & path) override
    { }

    Roots findRoots(bool censor) override
    { return Roots(); }

    void collectGarbage(const GCOptions & options, GCResults & results) override
    { }

    void addSignatures(const StorePath & storePath, const StringSet & sigs) override
    { unsupported("addSignatures"); }

    void queryMissing(const std::vector<StorePathWithOutputs> & targets,
        StorePathSet & willBuild, StorePathSet & willSubstitute, StorePathSet & unknown,
        uint64_t & downloadSize, uint64_t & narSize) override
    {
        /* This is slightly impure since it leaks information to the
           client about what paths will be built/substituted or are
           already present. Probably not a big deal. */

        std::vector<StorePathWithOutputs> allowed;
        for (auto & path : targets) {
            if (goal.isAllowed(path.path))
                allowed.emplace_back(path);
            else
                unknown.insert(path.path);
        }

        next->queryMissing(allowed, willBuild, willSubstitute,
            unknown, downloadSize, narSize);
    }
};


void DerivationGoal::startDaemon()
{
    settings.requireExperimentalFeature("recursive-nix");

    Store::Params params;
    params["path-info-cache-size"] = "0";
    params["store"] = worker.store.storeDir;
    params["root"] = worker.store.rootDir;
    params["state"] = "/no-such-path";
    params["log"] = "/no-such-path";
    auto store = make_ref<RestrictedStore>(params,
        ref<LocalStore>(std::dynamic_pointer_cast<LocalStore>(worker.store.shared_from_this())),
        *this);

    addedPaths.clear();

    auto socketName = ".nix-socket";
    Path socketPath = tmpDir + "/" + socketName;
    env["NIX_REMOTE"] = "unix://" + tmpDirInSandbox + "/" + socketName;

    daemonSocket = createUnixDomainSocket(socketPath, 0600);

    chownToBuilder(socketPath);

    daemonThread = std::thread([this, store]() {

        while (true) {

            /* Accept a connection. */
            struct sockaddr_un remoteAddr;
            socklen_t remoteAddrLen = sizeof(remoteAddr);

            AutoCloseFD remote = accept(daemonSocket.get(),
                (struct sockaddr *) &remoteAddr, &remoteAddrLen);
            if (!remote) {
                if (errno == EINTR) continue;
                if (errno == EINVAL) break;
                throw SysError("accepting connection");
            }

            closeOnExec(remote.get());

            debug("received daemon connection");

            auto workerThread = std::thread([store, remote{std::move(remote)}]() {
                FdSource from(remote.get());
                FdSink to(remote.get());
                try {
                    daemon::processConnection(store, from, to,
                        daemon::NotTrusted, daemon::Recursive,
                        [&](Store & store) { store.createUser("nobody", 65535); });
                    debug("terminated daemon connection");
                } catch (SysError &) {
                    ignoreException();
                }
            });

            daemonWorkerThreads.push_back(std::move(workerThread));
        }

        debug("daemon shutting down");
    });
}


void DerivationGoal::stopDaemon()
{
    if (daemonSocket && shutdown(daemonSocket.get(), SHUT_RDWR) == -1)
        throw SysError("shutting down daemon socket");

    if (daemonThread.joinable())
        daemonThread.join();

    // FIXME: should prune worker threads more quickly.
    // FIXME: shutdown the client socket to speed up worker termination.
    for (auto & thread : daemonWorkerThreads)
        thread.join();
    daemonWorkerThreads.clear();

    daemonSocket = -1;
}


void DerivationGoal::addDependency(const StorePath & path)
{
    if (isAllowed(path)) return;

    addedPaths.insert(path);

    /* If we're doing a sandbox build, then we have to make the path
       appear in the sandbox. */
    if (useChroot) {

        debug("materialising '%s' in the sandbox", worker.store.printStorePath(path));

        #if __linux__

            Path source = worker.store.Store::toRealPath(path);
            Path target = chrootRootDir + worker.store.printStorePath(path);
            debug("bind-mounting %s -> %s", target, source);

            if (pathExists(target))
                throw Error("store path '%s' already exists in the sandbox", worker.store.printStorePath(path));

            auto st = lstat(source);

            if (S_ISDIR(st.st_mode)) {

                /* Bind-mount the path into the sandbox. This requires
                   entering its mount namespace, which is not possible
                   in multithreaded programs. So we do this in a
                   child process.*/
                Pid child(startProcess([&]() {

                    if (setns(sandboxMountNamespace.get(), 0) == -1)
                        throw SysError("entering sandbox mount namespace");

                    createDirs(target);

                    if (mount(source.c_str(), target.c_str(), "", MS_BIND, 0) == -1)
                        throw SysError("bind mount from '%s' to '%s' failed", source, target);

                    _exit(0);
                }));

                int status = child.wait();
                if (status != 0)
                    throw Error("could not add path '%s' to sandbox", worker.store.printStorePath(path));

            } else
                linkOrCopy(source, target);

        #else
            throw Error("don't know how to make path '%s' (produced by a recursive Nix call) appear in the sandbox",
                worker.store.printStorePath(path));
        #endif

    }
}


void DerivationGoal::chownToBuilder(const Path & path)
{
    if (!buildUser) return;
    if (chown(path.c_str(), buildUser->getUID(), buildUser->getGID()) == -1)
        throw SysError("cannot change ownership of '%1%'", path);
}


void setupSeccomp()
{
#if __linux__
    if (!settings.filterSyscalls) return;
#if HAVE_SECCOMP
    scmp_filter_ctx ctx;

    if (!(ctx = seccomp_init(SCMP_ACT_ALLOW)))
        throw SysError("unable to initialize seccomp mode 2");

    Finally cleanup([&]() {
        seccomp_release(ctx);
    });

    if (nativeSystem == "x86_64-linux" &&
        seccomp_arch_add(ctx, SCMP_ARCH_X86) != 0)
        throw SysError("unable to add 32-bit seccomp architecture");

    if (nativeSystem == "x86_64-linux" &&
        seccomp_arch_add(ctx, SCMP_ARCH_X32) != 0)
        throw SysError("unable to add X32 seccomp architecture");

    if (nativeSystem == "aarch64-linux" &&
        seccomp_arch_add(ctx, SCMP_ARCH_ARM) != 0)
        printError("unable to add ARM seccomp architecture; this may result in spurious build failures if running 32-bit ARM processes");

    /* Prevent builders from creating setuid/setgid binaries. */
    for (int perm : { S_ISUID, S_ISGID }) {
        if (seccomp_rule_add(ctx, SCMP_ACT_ERRNO(EPERM), SCMP_SYS(chmod), 1,
                SCMP_A1(SCMP_CMP_MASKED_EQ, (scmp_datum_t) perm, (scmp_datum_t) perm)) != 0)
            throw SysError("unable to add seccomp rule");

        if (seccomp_rule_add(ctx, SCMP_ACT_ERRNO(EPERM), SCMP_SYS(fchmod), 1,
                SCMP_A1(SCMP_CMP_MASKED_EQ, (scmp_datum_t) perm, (scmp_datum_t) perm)) != 0)
            throw SysError("unable to add seccomp rule");

        if (seccomp_rule_add(ctx, SCMP_ACT_ERRNO(EPERM), SCMP_SYS(fchmodat), 1,
                SCMP_A2(SCMP_CMP_MASKED_EQ, (scmp_datum_t) perm, (scmp_datum_t) perm)) != 0)
            throw SysError("unable to add seccomp rule");
    }

    /* Prevent builders from creating EAs or ACLs. Not all filesystems
       support these, and they're not allowed in the Nix store because
       they're not representable in the NAR serialisation. */
    if (seccomp_rule_add(ctx, SCMP_ACT_ERRNO(ENOTSUP), SCMP_SYS(setxattr), 0) != 0 ||
        seccomp_rule_add(ctx, SCMP_ACT_ERRNO(ENOTSUP), SCMP_SYS(lsetxattr), 0) != 0 ||
        seccomp_rule_add(ctx, SCMP_ACT_ERRNO(ENOTSUP), SCMP_SYS(fsetxattr), 0) != 0)
        throw SysError("unable to add seccomp rule");

    if (seccomp_attr_set(ctx, SCMP_FLTATR_CTL_NNP, settings.allowNewPrivileges ? 0 : 1) != 0)
        throw SysError("unable to set 'no new privileges' seccomp attribute");

    if (seccomp_load(ctx) != 0)
        throw SysError("unable to load seccomp BPF program");
#else
    throw Error(
        "seccomp is not supported on this platform; "
        "you can bypass this error by setting the option 'filter-syscalls' to false, but note that untrusted builds can then create setuid binaries!");
#endif
#endif
}


void DerivationGoal::runChild()
{
    /* Warning: in the child we should absolutely not make any SQLite
       calls! */

    try { /* child */

        commonChildInit(builderOut);

        try {
            setupSeccomp();
        } catch (...) {
            if (buildUser) throw;
        }

        bool setUser = true;

        /* Make the contents of netrc available to builtin:fetchurl
           (which may run under a different uid and/or in a sandbox). */
        std::string netrcData;
        try {
            if (drv->isBuiltin() && drv->builder == "builtin:fetchurl")
                netrcData = readFile(settings.netrcFile);
        } catch (SysError &) { }

#if __linux__
        if (useChroot) {

            userNamespaceSync.writeSide = -1;

            if (drainFD(userNamespaceSync.readSide.get()) != "1")
                throw Error("user namespace initialisation failed");

            userNamespaceSync.readSide = -1;

            if (privateNetwork) {

                /* Initialise the loopback interface. */
                AutoCloseFD fd(socket(PF_INET, SOCK_DGRAM, IPPROTO_IP));
                if (!fd) throw SysError("cannot open IP socket");

                struct ifreq ifr;
                strcpy(ifr.ifr_name, "lo");
                ifr.ifr_flags = IFF_UP | IFF_LOOPBACK | IFF_RUNNING;
                if (ioctl(fd.get(), SIOCSIFFLAGS, &ifr) == -1)
                    throw SysError("cannot set loopback interface flags");
            }

            /* Set the hostname etc. to fixed values. */
            char hostname[] = "localhost";
            if (sethostname(hostname, sizeof(hostname)) == -1)
                throw SysError("cannot set host name");
            char domainname[] = "(none)"; // kernel default
            if (setdomainname(domainname, sizeof(domainname)) == -1)
                throw SysError("cannot set domain name");

            /* Make all filesystems private.  This is necessary
               because subtrees may have been mounted as "shared"
               (MS_SHARED).  (Systemd does this, for instance.)  Even
               though we have a private mount namespace, mounting
               filesystems on top of a shared subtree still propagates
               outside of the namespace.  Making a subtree private is
               local to the namespace, though, so setting MS_PRIVATE
               does not affect the outside world. */
            if (mount(0, "/", 0, MS_PRIVATE | MS_REC, 0) == -1)
                throw SysError("unable to make '/' private");

            /* Bind-mount chroot directory to itself, to treat it as a
               different filesystem from /, as needed for pivot_root. */
            if (mount(chrootRootDir.c_str(), chrootRootDir.c_str(), 0, MS_BIND, 0) == -1)
                throw SysError("unable to bind mount '%1%'", chrootRootDir);

            /* Bind-mount the sandbox's Nix store onto itself so that
               we can mark it as a "shared" subtree, allowing bind
               mounts made in *this* mount namespace to be propagated
               into the child namespace created by the
               unshare(CLONE_NEWNS) call below.

               Marking chrootRootDir as MS_SHARED causes pivot_root()
               to fail with EINVAL. Don't know why. */
            Path chrootStoreDir = chrootRootDir + worker.store.storeDir;

            if (mount(chrootStoreDir.c_str(), chrootStoreDir.c_str(), 0, MS_BIND, 0) == -1)
                throw SysError("unable to bind mount the Nix store", chrootStoreDir);

            if (mount(0, chrootStoreDir.c_str(), 0, MS_SHARED, 0) == -1)
                throw SysError("unable to make '%s' shared", chrootStoreDir);

            /* Set up a nearly empty /dev, unless the user asked to
               bind-mount the host /dev. */
            Strings ss;
            if (dirsInChroot.find("/dev") == dirsInChroot.end()) {
                createDirs(chrootRootDir + "/dev/shm");
                createDirs(chrootRootDir + "/dev/pts");
                ss.push_back("/dev/full");
                if (worker.store.systemFeatures.get().count("kvm") && pathExists("/dev/kvm"))
                    ss.push_back("/dev/kvm");
                ss.push_back("/dev/null");
                ss.push_back("/dev/random");
                ss.push_back("/dev/tty");
                ss.push_back("/dev/urandom");
                ss.push_back("/dev/zero");
                createSymlink("/proc/self/fd", chrootRootDir + "/dev/fd");
                createSymlink("/proc/self/fd/0", chrootRootDir + "/dev/stdin");
                createSymlink("/proc/self/fd/1", chrootRootDir + "/dev/stdout");
                createSymlink("/proc/self/fd/2", chrootRootDir + "/dev/stderr");
            }

            /* Fixed-output derivations typically need to access the
               network, so give them access to /etc/resolv.conf and so
               on. */
            if (derivationIsImpure(derivationType)) {
                ss.push_back("/etc/resolv.conf");

                // Only use nss functions to resolve hosts and
                // services. Don’t use it for anything else that may
                // be configured for this system. This limits the
                // potential impurities introduced in fixed-outputs.
                writeFile(chrootRootDir + "/etc/nsswitch.conf", "hosts: files dns\nservices: files\n");

                ss.push_back("/etc/services");
                ss.push_back("/etc/hosts");
                if (pathExists("/var/run/nscd/socket"))
                    ss.push_back("/var/run/nscd/socket");
            }

            for (auto & i : ss) dirsInChroot.emplace(i, i);

            /* Bind-mount all the directories from the "host"
               filesystem that we want in the chroot
               environment. */
            auto doBind = [&](const Path & source, const Path & target, bool optional = false) {
                debug("bind mounting '%1%' to '%2%'", source, target);
                struct stat st;
                if (stat(source.c_str(), &st) == -1) {
                    if (optional && errno == ENOENT)
                        return;
                    else
                        throw SysError("getting attributes of path '%1%'", source);
                }
                if (S_ISDIR(st.st_mode))
                    createDirs(target);
                else {
                    createDirs(dirOf(target));
                    writeFile(target, "");
                }
                if (mount(source.c_str(), target.c_str(), "", MS_BIND | MS_REC, 0) == -1)
                    throw SysError("bind mount from '%1%' to '%2%' failed", source, target);
            };

            for (auto & i : dirsInChroot) {
                if (i.second.source == "/proc") continue; // backwards compatibility
                doBind(i.second.source, chrootRootDir + i.first, i.second.optional);
            }

            /* Bind a new instance of procfs on /proc. */
            createDirs(chrootRootDir + "/proc");
            if (mount("none", (chrootRootDir + "/proc").c_str(), "proc", 0, 0) == -1)
                throw SysError("mounting /proc");

            /* Mount sysfs on /sys. */
            if (useUidRange) {
                createDirs(chrootRootDir + "/sys");
                if (mount("none", (chrootRootDir + "/sys").c_str(), "sysfs", 0, 0) == -1)
                    throw SysError("mounting /sys");
            }

            /* Mount a new tmpfs on /dev/shm to ensure that whatever
               the builder puts in /dev/shm is cleaned up automatically. */
            if (pathExists("/dev/shm") && mount("none", (chrootRootDir + "/dev/shm").c_str(), "tmpfs", 0,
                    fmt("size=%s", settings.sandboxShmSize).c_str()) == -1)
                throw SysError("mounting /dev/shm");

            /* Mount a new devpts on /dev/pts.  Note that this
               requires the kernel to be compiled with
               CONFIG_DEVPTS_MULTIPLE_INSTANCES=y (which is the case
               if /dev/ptx/ptmx exists). */
            if (pathExists("/dev/pts/ptmx") &&
                !pathExists(chrootRootDir + "/dev/ptmx")
                && !dirsInChroot.count("/dev/pts"))
            {
                if (mount("none", (chrootRootDir + "/dev/pts").c_str(), "devpts", 0, "newinstance,mode=0620") == 0)
                {
                    createSymlink("/dev/pts/ptmx", chrootRootDir + "/dev/ptmx");

                    /* Make sure /dev/pts/ptmx is world-writable.  With some
                       Linux versions, it is created with permissions 0.  */
                    chmod_(chrootRootDir + "/dev/pts/ptmx", 0666);
                } else {
                    if (errno != EINVAL)
                        throw SysError("mounting /dev/pts");
                    doBind("/dev/pts", chrootRootDir + "/dev/pts");
                    doBind("/dev/ptmx", chrootRootDir + "/dev/ptmx");
                }
            }

            /* Unshare this mount namespace. This is necessary because
               pivot_root() below changes the root of the mount
               namespace. This means that the call to setns() in
               addDependency() would hide the host's filesystem,
               making it impossible to bind-mount paths from the host
               Nix store into the sandbox. Therefore, we save the
               pre-pivot_root namespace in
               sandboxMountNamespace. Since we made /nix/store a
               shared subtree above, this allows addDependency() to
               make paths appear in the sandbox. */
            if (unshare(CLONE_NEWNS) == -1)
                throw SysError("unsharing mount namespace");

            /* Unshare the cgroup namespace. This means
               /proc/self/cgroup will show the child's cgroup as '/'
               rather than whatever it is in the parent. */
            if (useSystemdCgroup && unshare(CLONE_NEWCGROUP) == -1)
                throw SysError("unsharing cgroup namespace");

            /* Do the chroot(). */
            if (chdir(chrootRootDir.c_str()) == -1)
                throw SysError("cannot change directory to '%1%'", chrootRootDir);

            if (mkdir("real-root", 0) == -1)
                throw SysError("cannot create real-root directory");

            if (pivot_root(".", "real-root") == -1)
                throw SysError("cannot pivot old root directory onto '%1%'", (chrootRootDir + "/real-root"));

            if (chroot(".") == -1)
                throw SysError("cannot change root directory to '%1%'", chrootRootDir);

            if (umount2("real-root", MNT_DETACH) == -1)
                throw SysError("cannot unmount real root filesystem");

            if (rmdir("real-root") == -1)
                throw SysError("cannot remove real-root directory");

            /* Switch to the sandbox uid/gid in the user namespace,
               which corresponds to the build user or calling user in
               the parent namespace. */
            if (setgid(sandboxGid) == -1)
                throw SysError("setgid failed");
            if (setuid(sandboxUid) == -1)
                throw SysError("setuid failed");

            setUser = false;
        }
#endif

        if (chdir(tmpDirInSandbox.c_str()) == -1)
            throw SysError("changing into '%1%'", tmpDir);

        /* Close all other file descriptors. */
        closeMostFDs({STDIN_FILENO, STDOUT_FILENO, STDERR_FILENO});

#if __linux__
        /* Change the personality to 32-bit if we're doing an
           i686-linux build on an x86_64-linux machine. */
        struct utsname utsbuf;
        uname(&utsbuf);
        if (drv->platform == "i686-linux" &&
            (settings.thisSystem == "x86_64-linux" ||
             (!strcmp(utsbuf.sysname, "Linux") && !strcmp(utsbuf.machine, "x86_64")))) {
            if (personality(PER_LINUX32) == -1)
                throw SysError("cannot set i686-linux personality");
        }

        /* Impersonate a Linux 2.6 machine to get some determinism in
           builds that depend on the kernel version. */
        if ((drv->platform == "i686-linux" || drv->platform == "x86_64-linux") && settings.impersonateLinux26) {
            int cur = personality(0xffffffff);
            if (cur != -1) personality(cur | 0x0020000 /* == UNAME26 */);
        }

        /* Disable address space randomization for improved
           determinism. */
        int cur = personality(0xffffffff);
        if (cur != -1) personality(cur | ADDR_NO_RANDOMIZE);
#endif

        /* Disable core dumps by default. */
        struct rlimit limit = { 0, RLIM_INFINITY };
        setrlimit(RLIMIT_CORE, &limit);

        // FIXME: set other limits to deterministic values?

        /* Fill in the environment. */
        Strings envStrs;
        for (auto & i : env)
            envStrs.push_back(rewriteStrings(i.first + "=" + i.second, inputRewrites));

        /* If we are running in `build-users' mode, then switch to the
           user we allocated above.  Make sure that we drop all root
           privileges.  Note that above we have closed all file
           descriptors except std*, so that's safe.  Also note that
           setuid() when run as root sets the real, effective and
           saved UIDs. */
        if (setUser && buildUser) {
            /* Preserve supplementary groups of the build user, to allow
               admins to specify groups such as "kvm".  */
            if (!buildUser->getSupplementaryGIDs().empty() &&
                setgroups(buildUser->getSupplementaryGIDs().size(),
                          buildUser->getSupplementaryGIDs().data()) == -1)
                throw SysError("cannot set supplementary groups of build user");

            if (setgid(buildUser->getGID()) == -1 ||
                getgid() != buildUser->getGID() ||
                getegid() != buildUser->getGID())
                throw SysError("setgid failed");

            if (setuid(buildUser->getUID()) == -1 ||
                getuid() != buildUser->getUID() ||
                geteuid() != buildUser->getUID())
                throw SysError("setuid failed");
        }

        /* Fill in the arguments. */
        Strings args;

        const char *builder = "invalid";

        if (drv->isBuiltin()) {
            ;
        }
#if __APPLE__
        else {
            /* This has to appear before import statements. */
            std::string sandboxProfile = "(version 1)\n";

            if (useChroot) {

                /* Lots and lots and lots of file functions freak out if they can't stat their full ancestry */
                PathSet ancestry;

                /* We build the ancestry before adding all inputPaths to the store because we know they'll
                   all have the same parents (the store), and there might be lots of inputs. This isn't
                   particularly efficient... I doubt it'll be a bottleneck in practice */
                for (auto & i : dirsInChroot) {
                    Path cur = i.first;
                    while (cur.compare("/") != 0) {
                        cur = dirOf(cur);
                        ancestry.insert(cur);
                    }
                }

                /* And we want the store in there regardless of how empty dirsInChroot. We include the innermost
                   path component this time, since it's typically /nix/store and we care about that. */
                Path cur = worker.store.storeDir;
                while (cur.compare("/") != 0) {
                    ancestry.insert(cur);
                    cur = dirOf(cur);
                }

                /* Add all our input paths to the chroot */
                for (auto & i : inputPaths) {
                    auto p = worker.store.printStorePath(i);
                    dirsInChroot[p] = p;
                }

                /* Violations will go to the syslog if you set this. Unfortunately the destination does not appear to be configurable */
                if (settings.darwinLogSandboxViolations) {
                    sandboxProfile += "(deny default)\n";
                } else {
                    sandboxProfile += "(deny default (with no-log))\n";
                }

                sandboxProfile += "(import \"sandbox-defaults.sb\")\n";

                if (derivationIsImpure(derivationType))
                    sandboxProfile += "(import \"sandbox-network.sb\")\n";

                /* Add the output paths we'll use at build-time to the chroot */
                sandboxProfile += "(allow file-read* file-write* process-exec\n";
                for (auto & [_, path] : scratchOutputs)
                    sandboxProfile += fmt("\t(subpath \"%s\")\n", worker.store.printStorePath(path));

                sandboxProfile += ")\n";

                /* Our inputs (transitive dependencies and any impurities computed above)

                   without file-write* allowed, access() incorrectly returns EPERM
                 */
                sandboxProfile += "(allow file-read* file-write* process-exec\n";
                for (auto & i : dirsInChroot) {
                    if (i.first != i.second.source)
                        throw Error(
                            "can't map '%1%' to '%2%': mismatched impure paths not supported on Darwin",
                            i.first, i.second.source);

                    string path = i.first;
                    struct stat st;
                    if (lstat(path.c_str(), &st)) {
                        if (i.second.optional && errno == ENOENT)
                            continue;
                        throw SysError("getting attributes of path '%s", path);
                    }
                    if (S_ISDIR(st.st_mode))
                        sandboxProfile += fmt("\t(subpath \"%s\")\n", path);
                    else
                        sandboxProfile += fmt("\t(literal \"%s\")\n", path);
                }
                sandboxProfile += ")\n";

                /* Allow file-read* on full directory hierarchy to self. Allows realpath() */
                sandboxProfile += "(allow file-read*\n";
                for (auto & i : ancestry) {
                    sandboxProfile += fmt("\t(literal \"%s\")\n", i);
                }
                sandboxProfile += ")\n";

                sandboxProfile += additionalSandboxProfile;
            } else
                sandboxProfile += "(import \"sandbox-minimal.sb\")\n";

            debug("Generated sandbox profile:");
            debug(sandboxProfile);

            Path sandboxFile = tmpDir + "/.sandbox.sb";

            writeFile(sandboxFile, sandboxProfile);

            bool allowLocalNetworking = parsedDrv->getBoolAttr("__darwinAllowLocalNetworking");

            /* The tmpDir in scope points at the temporary build directory for our derivation. Some packages try different mechanisms
               to find temporary directories, so we want to open up a broader place for them to dump their files, if needed. */
            Path globalTmpDir = canonPath(getEnv("TMPDIR").value_or("/tmp"), true);

            /* They don't like trailing slashes on subpath directives */
            if (globalTmpDir.back() == '/') globalTmpDir.pop_back();

            if (getEnv("_NIX_TEST_NO_SANDBOX") != "1") {
                builder = "/usr/bin/sandbox-exec";
                args.push_back("sandbox-exec");
                args.push_back("-f");
                args.push_back(sandboxFile);
                args.push_back("-D");
                args.push_back("_GLOBAL_TMP_DIR=" + globalTmpDir);
                args.push_back("-D");
                args.push_back("IMPORT_DIR=" + settings.nixDataDir + "/nix/sandbox/");
                if (allowLocalNetworking) {
                    args.push_back("-D");
                    args.push_back(string("_ALLOW_LOCAL_NETWORKING=1"));
                }
                args.push_back(drv->builder);
            } else {
                builder = drv->builder.c_str();
                args.push_back(std::string(baseNameOf(drv->builder)));
            }
        }
#else
        else {
            builder = drv->builder.c_str();
            args.push_back(std::string(baseNameOf(drv->builder)));
        }
#endif

        for (auto & i : drv->args)
            args.push_back(rewriteStrings(i, inputRewrites));

        /* Indicate that we managed to set up the build environment. */
        writeFull(STDERR_FILENO, string("\2\n"));

        /* Execute the program.  This should not return. */
        if (drv->isBuiltin()) {
            try {
                logger = makeJSONLogger(*logger);

                BasicDerivation & drv2(*drv);
                for (auto & e : drv2.env)
                    e.second = rewriteStrings(e.second, inputRewrites);

                if (drv->builder == "builtin:fetchurl")
                    builtinFetchurl(drv2, netrcData);
                else if (drv->builder == "builtin:buildenv")
                    builtinBuildenv(drv2);
                else if (drv->builder == "builtin:unpack-channel")
                    builtinUnpackChannel(drv2);
                else
                    throw Error("unsupported builtin function '%1%'", string(drv->builder, 8));
                _exit(0);
            } catch (std::exception & e) {
                writeFull(STDERR_FILENO, e.what() + std::string("\n"));
                _exit(1);
            }
        }

        execve(builder, stringsToCharPtrs(args).data(), stringsToCharPtrs(envStrs).data());

        throw SysError("executing '%1%'", drv->builder);

    } catch (Error & e) {
        writeFull(STDERR_FILENO, "\1\n");
        FdSink sink(STDERR_FILENO);
        sink << e;
        sink.flush();
        _exit(1);
    }
}


void DerivationGoal::registerOutputs()
{
    /* When using a build hook, the build hook can register the output
       as valid (by doing `nix-store --import').  If so we don't have
       to do anything here.

       We can only early return when the outputs are known a priori. For
       floating content-addressed derivations this isn't the case.
     */
    if (hook) {
        bool allValid = true;
        for (auto & i : drv->outputsAndOptPaths(worker.store)) {
            if (!i.second.second || !worker.store.isValidPath(*i.second.second))
                allValid = false;
        }
        if (allValid) return;
    }

    std::map<std::string, ValidPathInfo> infos;

    /* Set of inodes seen during calls to canonicalisePathMetaData()
       for this build's outputs.  This needs to be shared between
       outputs to allow hard links between outputs. */
    InodesSeen inodesSeen;

    Path checkSuffix = ".check";
    bool keepPreviousRound = settings.keepFailed || settings.runDiffHook;

    std::exception_ptr delayedException;

    /* The paths that can be referenced are the input closures, the
       output paths, and any paths that have been built via recursive
       Nix calls. */
    StorePathSet referenceablePaths;
    for (auto & p : inputPaths) referenceablePaths.insert(p);
    for (auto & i : scratchOutputs) referenceablePaths.insert(i.second);
    for (auto & p : addedPaths) referenceablePaths.insert(p);

    /* FIXME `needsHashRewrite` should probably be removed and we get to the
       real reason why we aren't using the chroot dir */
    auto toRealPathChroot = [&](const Path & p) -> Path {
        return useChroot && !needsHashRewrite()
            ? chrootRootDir + p
            : worker.store.toRealPath(p);
    };

    /* Check whether the output paths were created, and make all
       output paths read-only.  Then get the references of each output (that we
       might need to register), so we can topologically sort them. For the ones
       that are most definitely already installed, we just store their final
       name so we can also use it in rewrites. */
    StringSet outputsToSort;
    struct AlreadyRegistered { StorePath path; };
    struct PerhapsNeedToRegister { StorePathSet refs; };
    std::map<std::string, std::variant<AlreadyRegistered, PerhapsNeedToRegister>> outputReferencesIfUnregistered;
    std::map<std::string, struct stat> outputStats;
    for (auto & [outputName, _] : drv->outputs) {
        auto actualPath = toRealPathChroot(worker.store.printStorePath(scratchOutputs.at(outputName)));

        outputsToSort.insert(outputName);

        /* Updated wanted info to remove the outputs we definitely don't need to register */
        auto & initialInfo = initialOutputs.at(outputName);

        /* Don't register if already valid, and not checking */
        initialInfo.wanted = buildMode == bmCheck
            || !(initialInfo.known && initialInfo.known->isValid());
        if (!initialInfo.wanted) {
            outputReferencesIfUnregistered.insert_or_assign(
                outputName,
                AlreadyRegistered { .path = initialInfo.known->path });
            continue;
        }

        struct stat st;
        if (lstat(actualPath.c_str(), &st) == -1) {
            if (errno == ENOENT)
                throw BuildError(
                    "builder for '%s' failed to produce output path for output '%s' at '%s'",
                    worker.store.printStorePath(drvPath), outputName, actualPath);
            throw SysError("getting attributes of path '%s'", actualPath);
        }

#ifndef __CYGWIN__
        /* Check that the output is not group or world writable, as
           that means that someone else can have interfered with the
           build.  Also, the output should be owned by the build
           user. */
        if ((!S_ISLNK(st.st_mode) && (st.st_mode & (S_IWGRP | S_IWOTH))) ||
            (buildUser && st.st_uid != buildUser->getUID()))
            throw BuildError(
                    "suspicious ownership or permission on '%s' for output '%s'; rejecting this build output",
                    actualPath, outputName);
#endif

        /* Canonicalise first.  This ensures that the path we're
           rewriting doesn't contain a hard link to /etc/shadow or
           something like that. */
        canonicalisePathMetaData(actualPath, buildUser ? buildUser->getUID() : -1, inodesSeen);

<<<<<<< HEAD
            /* Canonicalise first.  This ensures that the path we're
               rewriting doesn't contain a hard link to /etc/shadow or
               something like that. */
            canonicalisePathMetaData(
                actualPath,
                buildUser ? std::optional(buildUser->getUIDRange()) : std::nullopt,
                inodesSeen);
=======
        debug("scanning for references for output '%s' in temp location '%s'", outputName, actualPath);
>>>>>>> f66bbd8c

        /* Pass blank Sink as we are not ready to hash data at this stage. */
        NullSink blank;
        auto references = worker.store.parseStorePathSet(
            scanForReferences(blank, actualPath, worker.store.printStorePathSet(referenceablePaths)));

        outputReferencesIfUnregistered.insert_or_assign(
            outputName,
            PerhapsNeedToRegister { .refs = references });
        outputStats.insert_or_assign(outputName, std::move(st));
    }

    auto sortedOutputNames = topoSort(outputsToSort,
        {[&](const std::string & name) {
            return std::visit(overloaded {
                /* Since we'll use the already installed versions of these, we
                   can treat them as leaves and ignore any references they
                   have. */
                [&](AlreadyRegistered _) { return StringSet {}; },
                [&](PerhapsNeedToRegister refs) {
                    StringSet referencedOutputs;
                    /* FIXME build inverted map up front so no quadratic waste here */
                    for (auto & r : refs.refs)
                        for (auto & [o, p] : scratchOutputs)
                            if (r == p)
                                referencedOutputs.insert(o);
                    return referencedOutputs;
                },
            }, outputReferencesIfUnregistered.at(name));
        }},
        {[&](const std::string & path, const std::string & parent) {
            // TODO with more -vvvv also show the temporary paths for manual inspection.
            return BuildError(
                "cycle detected in build of '%s' in the references of output '%s' from output '%s'",
                worker.store.printStorePath(drvPath), path, parent);
        }});

    std::reverse(sortedOutputNames.begin(), sortedOutputNames.end());

    for (auto & outputName : sortedOutputNames) {
        auto output = drv->outputs.at(outputName);
        auto & scratchPath = scratchOutputs.at(outputName);
        auto actualPath = toRealPathChroot(worker.store.printStorePath(scratchPath));

        auto finish = [&](StorePath finalStorePath) {
            /* Store the final path */
            finalOutputs.insert_or_assign(outputName, finalStorePath);
            /* The rewrite rule will be used in downstream outputs that refer to
               use. This is why the topological sort is essential to do first
               before this for loop. */
            if (scratchPath != finalStorePath)
                outputRewrites[std::string { scratchPath.hashPart() }] = std::string { finalStorePath.hashPart() };
        };

        std::optional<StorePathSet> referencesOpt = std::visit(overloaded {
            [&](AlreadyRegistered skippedFinalPath) -> std::optional<StorePathSet> {
                finish(skippedFinalPath.path);
                return std::nullopt;
            },
            [&](PerhapsNeedToRegister r) -> std::optional<StorePathSet> {
                return r.refs;
            },
        }, outputReferencesIfUnregistered.at(outputName));

        if (!referencesOpt)
            continue;
        auto references = *referencesOpt;

        auto rewriteOutput = [&]() {
            /* Apply hash rewriting if necessary. */
            if (!outputRewrites.empty()) {
                logWarning({
                    .name = "Rewriting hashes",
                    .hint = hintfmt("rewriting hashes in '%1%'; cross fingers", actualPath),
                });

                /* FIXME: this is in-memory. */
                StringSink sink;
                dumpPath(actualPath, sink);
                deletePath(actualPath);
                sink.s = make_ref<std::string>(rewriteStrings(*sink.s, outputRewrites));
                StringSource source(*sink.s);
                restorePath(actualPath, source);

                /* FIXME: set proper permissions in restorePath() so
                   we don't have to do another traversal. */
                canonicalisePathMetaData(actualPath, -1, inodesSeen);
            }
        };

        auto rewriteRefs = [&]() -> std::pair<bool, StorePathSet> {
            /* In the CA case, we need the rewritten refs to calculate the
               final path, therefore we look for a *non-rewritten
               self-reference, and use a bool rather try to solve the
               computationally intractable fixed point. */
            std::pair<bool, StorePathSet> res {
                false,
                {},
            };
            for (auto & r : references) {
                auto name = r.name();
                auto origHash = std::string { r.hashPart() };
                if (r == scratchPath)
                    res.first = true;
                else if (outputRewrites.count(origHash) == 0)
                    res.second.insert(r);
                else {
                    std::string newRef = outputRewrites.at(origHash);
                    newRef += '-';
                    newRef += name;
                    res.second.insert(StorePath { newRef });
                }
            }
            return res;
        };

        auto newInfoFromCA = [&](const DerivationOutputCAFloating outputHash) -> ValidPathInfo {
            auto & st = outputStats.at(outputName);
            if (outputHash.method == FileIngestionMethod::Flat) {
                /* The output path should be a regular file without execute permission. */
                if (!S_ISREG(st.st_mode) || (st.st_mode & S_IXUSR) != 0)
                    throw BuildError(
                        "output path '%1%' should be a non-executable regular file "
                        "since recursive hashing is not enabled (outputHashMode=flat)",
                        actualPath);
            }
            rewriteOutput();
            /* FIXME optimize and deduplicate with addToStore */
            std::string oldHashPart { scratchPath.hashPart() };
            HashModuloSink caSink { outputHash.hashType, oldHashPart };
            switch (outputHash.method) {
            case FileIngestionMethod::Recursive:
                dumpPath(actualPath, caSink);
                break;
            case FileIngestionMethod::Flat:
                readFile(actualPath, caSink);
                break;
            }
            auto got = caSink.finish().first;
            auto refs = rewriteRefs();
            HashModuloSink narSink { htSHA256, oldHashPart };
            dumpPath(actualPath, narSink);
            auto narHashAndSize = narSink.finish();
            ValidPathInfo newInfo0 {
                worker.store.makeFixedOutputPath(
                    outputHash.method,
                    got,
                    outputPathName(drv->name, outputName),
                    refs.second,
                    refs.first),
                narHashAndSize.first,
            };
            newInfo0.narSize = narHashAndSize.second;
            newInfo0.ca = FixedOutputHash {
                .method = outputHash.method,
                .hash = got,
            };
            newInfo0.references = refs.second;
            if (refs.first)
                newInfo0.references.insert(newInfo0.path);

            assert(newInfo0.ca);
            return newInfo0;
        };

        ValidPathInfo newInfo = std::visit(overloaded {
            [&](DerivationOutputInputAddressed output) {
                /* input-addressed case */
                auto requiredFinalPath = output.path;
                /* Preemptively add rewrite rule for final hash, as that is
                   what the NAR hash will use rather than normalized-self references */
                if (scratchPath != requiredFinalPath)
                    outputRewrites.insert_or_assign(
                        std::string { scratchPath.hashPart() },
                        std::string { requiredFinalPath.hashPart() });
                rewriteOutput();
                auto narHashAndSize = hashPath(htSHA256, actualPath);
                ValidPathInfo newInfo0 { requiredFinalPath, narHashAndSize.first };
                newInfo0.narSize = narHashAndSize.second;
                auto refs = rewriteRefs();
                newInfo0.references = refs.second;
                if (refs.first)
                    newInfo0.references.insert(newInfo0.path);
                return newInfo0;
            },
            [&](DerivationOutputCAFixed dof) {
                auto newInfo0 = newInfoFromCA(DerivationOutputCAFloating {
                    .method = dof.hash.method,
                    .hashType = dof.hash.hash.type,
                });

                /* Check wanted hash */
                Hash & wanted = dof.hash.hash;
                assert(newInfo0.ca);
                auto got = getContentAddressHash(*newInfo0.ca);
                if (wanted != got) {
                    /* Throw an error after registering the path as
                       valid. */
                    worker.hashMismatch = true;
                    delayedException = std::make_exception_ptr(
                        BuildError("hash mismatch in fixed-output derivation '%s':\n  wanted: %s\n  got:    %s",
                            worker.store.printStorePath(drvPath),
                            wanted.to_string(SRI, true),
                            got.to_string(SRI, true)));
                }
                return newInfo0;
            },
            [&](DerivationOutputCAFloating dof) {
                return newInfoFromCA(dof);
            },
        }, output.output);

        /* Calculate where we'll move the output files. In the checking case we
           will leave leave them where they are, for now, rather than move to
           their usual "final destination" */
        auto finalDestPath = worker.store.printStorePath(newInfo.path);

        /* Lock final output path, if not already locked. This happens with
           floating CA derivations and hash-mismatching fixed-output
           derivations. */
        PathLocks dynamicOutputLock;
        auto optFixedPath = output.path(worker.store, drv->name, outputName);
        if (!optFixedPath ||
            worker.store.printStorePath(*optFixedPath) != finalDestPath)
        {
            assert(newInfo.ca);
            dynamicOutputLock.lockPaths({worker.store.toRealPath(finalDestPath)});
        }

        /* Move files, if needed */
        if (worker.store.toRealPath(finalDestPath) != actualPath) {
            if (buildMode == bmRepair) {
                /* Path already exists, need to replace it */
                replaceValidPath(worker.store.toRealPath(finalDestPath), actualPath);
                actualPath = worker.store.toRealPath(finalDestPath);
            } else if (buildMode == bmCheck) {
                /* Path already exists, and we want to compare, so we leave out
                   new path in place. */
            } else if (worker.store.isValidPath(newInfo.path)) {
                /* Path already exists because CA path produced by something
                   else. No moving needed. */
                assert(newInfo.ca);
            } else {
                auto destPath = worker.store.toRealPath(finalDestPath);
                movePath(actualPath, destPath);
                actualPath = destPath;
            }
        }

<<<<<<< HEAD
        /* Get rid of all weird permissions.  This also checks that
           all files are owned by the build user, if applicable. */
        canonicalisePathMetaData(actualPath,
            buildUser && !rewritten
            ? std::optional(buildUser->getUIDRange())
            : std::nullopt,
            inodesSeen);

        /* For this output path, find the references to other paths
           contained in it.  Compute the SHA-256 NAR hash at the same
           time.  The hash is stored in the database so that we can
           verify later on whether nobody has messed with the store. */
        debug("scanning for references inside '%1%'", path);
        HashResult hash;
        auto references = worker.store.parseStorePathSet(scanForReferences(actualPath, worker.store.printStorePathSet(referenceablePaths), hash));

=======
>>>>>>> f66bbd8c
        if (buildMode == bmCheck) {
            if (!worker.store.isValidPath(newInfo.path)) continue;
            ValidPathInfo oldInfo(*worker.store.queryPathInfo(newInfo.path));
            if (newInfo.narHash != oldInfo.narHash) {
                worker.checkMismatch = true;
                if (settings.runDiffHook || settings.keepFailed) {
                    auto dst = worker.store.toRealPath(finalDestPath + checkSuffix);
                    deletePath(dst);
                    movePath(actualPath, dst);

                    handleDiffHook(
                        buildUser ? buildUser->getUID() : getuid(),
                        buildUser ? buildUser->getGID() : getgid(),
                        finalDestPath, dst, worker.store.printStorePath(drvPath), tmpDir);

                    throw NotDeterministic("derivation '%s' may not be deterministic: output '%s' differs from '%s'",
                        worker.store.printStorePath(drvPath), worker.store.toRealPath(finalDestPath), dst);
                } else
                    throw NotDeterministic("derivation '%s' may not be deterministic: output '%s' differs",
                        worker.store.printStorePath(drvPath), worker.store.toRealPath(finalDestPath));
            }

            /* Since we verified the build, it's now ultimately trusted. */
            if (!oldInfo.ultimate) {
                oldInfo.ultimate = true;
                worker.store.signPathInfo(oldInfo);
                worker.store.registerValidPaths({ std::move(oldInfo) });
            }

            continue;
        }

        /* For debugging, print out the referenced and unreferenced paths. */
        for (auto & i : inputPaths) {
            auto j = references.find(i);
            if (j == references.end())
                debug("unreferenced input: '%1%'", worker.store.printStorePath(i));
            else
                debug("referenced input: '%1%'", worker.store.printStorePath(i));
        }

        if (curRound == nrRounds) {
            worker.store.optimisePath(actualPath); // FIXME: combine with scanForReferences()
            worker.markContentsGood(newInfo.path);
        }

        newInfo.deriver = drvPath;
        newInfo.ultimate = true;
        worker.store.signPathInfo(newInfo);

        finish(newInfo.path);

        /* If it's a CA path, register it right away. This is necessary if it
           isn't statically known so that we can safely unlock the path before
           the next iteration */
        if (newInfo.ca)
            worker.store.registerValidPaths({newInfo});

        infos.emplace(outputName, std::move(newInfo));
    }

    if (buildMode == bmCheck) return;

    /* Apply output checks. */
    checkOutputs(infos);

    /* Compare the result with the previous round, and report which
       path is different, if any.*/
    if (curRound > 1 && prevInfos != infos) {
        assert(prevInfos.size() == infos.size());
        for (auto i = prevInfos.begin(), j = infos.begin(); i != prevInfos.end(); ++i, ++j)
            if (!(*i == *j)) {
                result.isNonDeterministic = true;
                Path prev = worker.store.printStorePath(i->second.path) + checkSuffix;
                bool prevExists = keepPreviousRound && pathExists(prev);
                hintformat hint = prevExists
                    ? hintfmt("output '%s' of '%s' differs from '%s' from previous round",
                        worker.store.printStorePath(i->second.path), worker.store.printStorePath(drvPath), prev)
                    : hintfmt("output '%s' of '%s' differs from previous round",
                        worker.store.printStorePath(i->second.path), worker.store.printStorePath(drvPath));

                handleDiffHook(
                    buildUser ? buildUser->getUID() : getuid(),
                    buildUser ? buildUser->getGID() : getgid(),
                    prev, worker.store.printStorePath(i->second.path),
                    worker.store.printStorePath(drvPath), tmpDir);

                if (settings.enforceDeterminism)
                    throw NotDeterministic(hint);

                logError({
                    .name = "Output determinism error",
                    .hint = hint
                });

                curRound = nrRounds; // we know enough, bail out early
            }
    }

    /* If this is the first round of several, then move the output out of the way. */
    if (nrRounds > 1 && curRound == 1 && curRound < nrRounds && keepPreviousRound) {
        for (auto & [_, outputStorePath] : finalOutputs) {
            auto path = worker.store.printStorePath(outputStorePath);
            Path prev = path + checkSuffix;
            deletePath(prev);
            Path dst = path + checkSuffix;
            if (rename(path.c_str(), dst.c_str()))
                throw SysError("renaming '%s' to '%s'", path, dst);
        }
    }

    if (curRound < nrRounds) {
        prevInfos = std::move(infos);
        return;
    }

    /* Remove the .check directories if we're done. FIXME: keep them
       if the result was not determistic? */
    if (curRound == nrRounds) {
        for (auto & [_, outputStorePath] : finalOutputs) {
            Path prev = worker.store.printStorePath(outputStorePath) + checkSuffix;
            deletePath(prev);
        }
    }

    /* Register each output path as valid, and register the sets of
       paths referenced by each of them.  If there are cycles in the
       outputs, this will fail. */
    {
        ValidPathInfos infos2;
        for (auto & [outputName, newInfo] : infos) {
            infos2.push_back(newInfo);
        }
        worker.store.registerValidPaths(infos2);
    }

    /* In case of a fixed-output derivation hash mismatch, throw an
       exception now that we have registered the output as valid. */
    if (delayedException)
        std::rethrow_exception(delayedException);

    /* If we made it this far, we are sure the output matches the derivation
       (since the delayedException would be a fixed output CA mismatch). That
       means it's safe to link the derivation to the output hash. We must do
       that for floating CA derivations, which otherwise couldn't be cached,
       but it's fine to do in all cases. */
    bool isCaFloating = drv->type() == DerivationType::CAFloating;

    auto drvPathResolved = drvPath;
    if (!useDerivation && isCaFloating) {
        /* Once a floating CA derivations reaches this point, it
           must already be resolved, so we don't bother trying to
           downcast drv to get would would just be an empty
           inputDrvs field. */
        Derivation drv2 { *drv };
        drvPathResolved = writeDerivation(worker.store, drv2);
    }

    if (useDerivation || isCaFloating)
        for (auto & [outputName, newInfo] : infos)
            worker.store.linkDeriverToPath(drvPathResolved, outputName, newInfo.path);
}


void DerivationGoal::checkOutputs(const std::map<Path, ValidPathInfo> & outputs)
{
    std::map<Path, const ValidPathInfo &> outputsByPath;
    for (auto & output : outputs)
        outputsByPath.emplace(worker.store.printStorePath(output.second.path), output.second);

    for (auto & output : outputs) {
        auto & outputName = output.first;
        auto & info = output.second;

        struct Checks
        {
            bool ignoreSelfRefs = false;
            std::optional<uint64_t> maxSize, maxClosureSize;
            std::optional<Strings> allowedReferences, allowedRequisites, disallowedReferences, disallowedRequisites;
        };

        /* Compute the closure and closure size of some output. This
           is slightly tricky because some of its references (namely
           other outputs) may not be valid yet. */
        auto getClosure = [&](const StorePath & path)
        {
            uint64_t closureSize = 0;
            StorePathSet pathsDone;
            std::queue<StorePath> pathsLeft;
            pathsLeft.push(path);

            while (!pathsLeft.empty()) {
                auto path = pathsLeft.front();
                pathsLeft.pop();
                if (!pathsDone.insert(path).second) continue;

                auto i = outputsByPath.find(worker.store.printStorePath(path));
                if (i != outputsByPath.end()) {
                    closureSize += i->second.narSize;
                    for (auto & ref : i->second.references)
                        pathsLeft.push(ref);
                } else {
                    auto info = worker.store.queryPathInfo(path);
                    closureSize += info->narSize;
                    for (auto & ref : info->references)
                        pathsLeft.push(ref);
                }
            }

            return std::make_pair(std::move(pathsDone), closureSize);
        };

        auto applyChecks = [&](const Checks & checks)
        {
            if (checks.maxSize && info.narSize > *checks.maxSize)
                throw BuildError("path '%s' is too large at %d bytes; limit is %d bytes",
                    worker.store.printStorePath(info.path), info.narSize, *checks.maxSize);

            if (checks.maxClosureSize) {
                uint64_t closureSize = getClosure(info.path).second;
                if (closureSize > *checks.maxClosureSize)
                    throw BuildError("closure of path '%s' is too large at %d bytes; limit is %d bytes",
                        worker.store.printStorePath(info.path), closureSize, *checks.maxClosureSize);
            }

            auto checkRefs = [&](const std::optional<Strings> & value, bool allowed, bool recursive)
            {
                if (!value) return;

                /* Parse a list of reference specifiers.  Each element must
                   either be a store path, or the symbolic name of the output
                   of the derivation (such as `out'). */
                StorePathSet spec;
                for (auto & i : *value) {
                    if (worker.store.isStorePath(i))
                        spec.insert(worker.store.parseStorePath(i));
                    else if (finalOutputs.count(i))
                        spec.insert(finalOutputs.at(i));
                    else throw BuildError("derivation contains an illegal reference specifier '%s'", i);
                }

                auto used = recursive
                    ? getClosure(info.path).first
                    : info.references;

                if (recursive && checks.ignoreSelfRefs)
                    used.erase(info.path);

                StorePathSet badPaths;

                for (auto & i : used)
                    if (allowed) {
                        if (!spec.count(i))
                            badPaths.insert(i);
                    } else {
                        if (spec.count(i))
                            badPaths.insert(i);
                    }

                if (!badPaths.empty()) {
                    string badPathsStr;
                    for (auto & i : badPaths) {
                        badPathsStr += "\n  ";
                        badPathsStr += worker.store.printStorePath(i);
                    }
                    throw BuildError("output '%s' is not allowed to refer to the following paths:%s",
                        worker.store.printStorePath(info.path), badPathsStr);
                }
            };

            checkRefs(checks.allowedReferences, true, false);
            checkRefs(checks.allowedRequisites, true, true);
            checkRefs(checks.disallowedReferences, false, false);
            checkRefs(checks.disallowedRequisites, false, true);
        };

        if (auto structuredAttrs = parsedDrv->getStructuredAttrs()) {
            auto outputChecks = structuredAttrs->find("outputChecks");
            if (outputChecks != structuredAttrs->end()) {
                auto output = outputChecks->find(outputName);

                if (output != outputChecks->end()) {
                    Checks checks;

                    auto maxSize = output->find("maxSize");
                    if (maxSize != output->end())
                        checks.maxSize = maxSize->get<uint64_t>();

                    auto maxClosureSize = output->find("maxClosureSize");
                    if (maxClosureSize != output->end())
                        checks.maxClosureSize = maxClosureSize->get<uint64_t>();

                    auto get = [&](const std::string & name) -> std::optional<Strings> {
                        auto i = output->find(name);
                        if (i != output->end()) {
                            Strings res;
                            for (auto j = i->begin(); j != i->end(); ++j) {
                                if (!j->is_string())
                                    throw Error("attribute '%s' of derivation '%s' must be a list of strings", name, worker.store.printStorePath(drvPath));
                                res.push_back(j->get<std::string>());
                            }
                            checks.disallowedRequisites = res;
                            return res;
                        }
                        return {};
                    };

                    checks.allowedReferences = get("allowedReferences");
                    checks.allowedRequisites = get("allowedRequisites");
                    checks.disallowedReferences = get("disallowedReferences");
                    checks.disallowedRequisites = get("disallowedRequisites");

                    applyChecks(checks);
                }
            }
        } else {
            // legacy non-structured-attributes case
            Checks checks;
            checks.ignoreSelfRefs = true;
            checks.allowedReferences = parsedDrv->getStringsAttr("allowedReferences");
            checks.allowedRequisites = parsedDrv->getStringsAttr("allowedRequisites");
            checks.disallowedReferences = parsedDrv->getStringsAttr("disallowedReferences");
            checks.disallowedRequisites = parsedDrv->getStringsAttr("disallowedRequisites");
            applyChecks(checks);
        }
    }
}


Path DerivationGoal::openLogFile()
{
    logSize = 0;

    if (!settings.keepLog) return "";

    auto baseName = std::string(baseNameOf(worker.store.printStorePath(drvPath)));

    /* Create a log file. */
    Path dir = fmt("%s/%s/%s/", worker.store.logDir, worker.store.drvsLogDir, string(baseName, 0, 2));
    createDirs(dir);

    Path logFileName = fmt("%s/%s%s", dir, string(baseName, 2),
        settings.compressLog ? ".bz2" : "");

    fdLogFile = open(logFileName.c_str(), O_CREAT | O_WRONLY | O_TRUNC | O_CLOEXEC, 0666);
    if (!fdLogFile) throw SysError("creating log file '%1%'", logFileName);

    logFileSink = std::make_shared<FdSink>(fdLogFile.get());

    if (settings.compressLog)
        logSink = std::shared_ptr<CompressionSink>(makeCompressionSink("bzip2", *logFileSink));
    else
        logSink = logFileSink;

    return logFileName;
}


void DerivationGoal::closeLogFile()
{
    auto logSink2 = std::dynamic_pointer_cast<CompressionSink>(logSink);
    if (logSink2) logSink2->finish();
    if (logFileSink) logFileSink->flush();
    logSink = logFileSink = 0;
    fdLogFile = -1;
}


void DerivationGoal::deleteTmpDir(bool force)
{
    if (tmpDir != "") {
        /* Don't keep temporary directories for builtins because they
           might have privileged stuff (like a copy of netrc). */
        if (settings.keepFailed && !force && !drv->isBuiltin()) {
            printError("note: keeping build directory '%s'", tmpDir);
            chmod(tmpDir.c_str(), 0755);
        }
        else
            deletePath(tmpDir);
        tmpDir = "";
    }
}


void DerivationGoal::handleChildOutput(int fd, const string & data)
{
    if ((hook && fd == hook->builderOut.readSide.get()) ||
        (!hook && fd == builderOut.readSide.get()))
    {
        logSize += data.size();
        if (settings.maxLogSize && logSize > settings.maxLogSize) {
            killChild();
            done(
                BuildResult::LogLimitExceeded,
                Error("%s killed after writing more than %d bytes of log output",
                    getName(), settings.maxLogSize));
            return;
        }

        for (auto c : data)
            if (c == '\r')
                currentLogLinePos = 0;
            else if (c == '\n')
                flushLine();
            else {
                if (currentLogLinePos >= currentLogLine.size())
                    currentLogLine.resize(currentLogLinePos + 1);
                currentLogLine[currentLogLinePos++] = c;
            }

        if (logSink) (*logSink)(data);
    }

    if (hook && fd == hook->fromHook.readSide.get()) {
        for (auto c : data)
            if (c == '\n') {
                handleJSONLogMessage(currentHookLine, worker.act, hook->activities, true);
                currentHookLine.clear();
            } else
                currentHookLine += c;
    }
}


void DerivationGoal::handleEOF(int fd)
{
    if (!currentLogLine.empty()) flushLine();
    worker.wakeUp(shared_from_this());
}


void DerivationGoal::flushLine()
{
    if (handleJSONLogMessage(currentLogLine, *act, builderActivities, false))
        ;

    else {
        logTail.push_back(currentLogLine);
        if (logTail.size() > settings.logLines) logTail.pop_front();

        act->result(resBuildLogLine, currentLogLine);
    }

    currentLogLine = "";
    currentLogLinePos = 0;
}


std::map<std::string, std::optional<StorePath>> DerivationGoal::queryPartialDerivationOutputMap()
{
    if (!useDerivation || drv->type() != DerivationType::CAFloating) {
        std::map<std::string, std::optional<StorePath>> res;
        for (auto & [name, output] : drv->outputs)
            res.insert_or_assign(name, output.path(worker.store, drv->name, name));
        return res;
    } else {
        return worker.store.queryPartialDerivationOutputMap(drvPath);
    }
}

OutputPathMap DerivationGoal::queryDerivationOutputMap()
{
    if (!useDerivation || drv->type() != DerivationType::CAFloating) {
        OutputPathMap res;
        for (auto & [name, output] : drv->outputsAndOptPaths(worker.store))
            res.insert_or_assign(name, *output.second);
        return res;
    } else {
        return worker.store.queryDerivationOutputMap(drvPath);
    }
}


void DerivationGoal::checkPathValidity()
{
    bool checkHash = buildMode == bmRepair;
    for (auto & i : queryPartialDerivationOutputMap()) {
        InitialOutput info {
            .wanted = wantOutput(i.first, wantedOutputs),
        };
        if (i.second) {
            auto outputPath = *i.second;
            info.known = {
                .path = outputPath,
                .status = !worker.store.isValidPath(outputPath)
                    ? PathStatus::Absent
                    : !checkHash || worker.pathContentsGood(outputPath)
                    ? PathStatus::Valid
                    : PathStatus::Corrupt,
            };
        }
        initialOutputs.insert_or_assign(i.first, info);
    }
}


StorePath DerivationGoal::makeFallbackPath(std::string_view outputName)
{
    return worker.store.makeStorePath(
        "rewrite:" + std::string(drvPath.to_string()) + ":name:" + std::string(outputName),
        Hash(htSHA256), outputPathName(drv->name, outputName));
}


StorePath DerivationGoal::makeFallbackPath(const StorePath & path)
{
    return worker.store.makeStorePath(
        "rewrite:" + std::string(drvPath.to_string()) + ":" + std::string(path.to_string()),
        Hash(htSHA256), path.name());
}


void DerivationGoal::done(BuildResult::Status status, std::optional<Error> ex)
{
    result.status = status;
    if (ex)
        result.errorMsg = ex->what();
    amDone(result.success() ? ecSuccess : ecFailed, ex);
    if (result.status == BuildResult::TimedOut)
        worker.timedOut = true;
    if (result.status == BuildResult::PermanentFailure)
        worker.permanentFailure = true;

    mcExpectedBuilds.reset();
    mcRunningBuilds.reset();

    if (result.success()) {
        if (status == BuildResult::Built)
            worker.doneBuilds++;
    } else {
        if (status != BuildResult::DependencyFailed)
            worker.failedBuilds++;
    }

    worker.updateProgress();
}


//////////////////////////////////////////////////////////////////////


class SubstitutionGoal : public Goal
{
    friend class Worker;

private:
    /* The store path that should be realised through a substitute. */
    StorePath storePath;

    /* The path the substituter refers to the path as. This will be
     * different when the stores have different names. */
    std::optional<StorePath> subPath;

    /* The remaining substituters. */
    std::list<ref<Store>> subs;

    /* The current substituter. */
    std::shared_ptr<Store> sub;

    /* Whether a substituter failed. */
    bool substituterFailed = false;

    /* Path info returned by the substituter's query info operation. */
    std::shared_ptr<const ValidPathInfo> info;

    /* Pipe for the substituter's standard output. */
    Pipe outPipe;

    /* The substituter thread. */
    std::thread thr;

    std::promise<void> promise;

    /* Whether to try to repair a valid path. */
    RepairFlag repair;

    /* Location where we're downloading the substitute.  Differs from
       storePath when doing a repair. */
    Path destPath;

    std::unique_ptr<MaintainCount<uint64_t>> maintainExpectedSubstitutions,
        maintainRunningSubstitutions, maintainExpectedNar, maintainExpectedDownload;

    typedef void (SubstitutionGoal::*GoalState)();
    GoalState state;

    /* Content address for recomputing store path */
    std::optional<ContentAddress> ca;

public:
    SubstitutionGoal(const StorePath & storePath, Worker & worker, RepairFlag repair = NoRepair, std::optional<ContentAddress> ca = std::nullopt);
    ~SubstitutionGoal();

    void timedOut(Error && ex) override { abort(); };

    string key() override
    {
        /* "a$" ensures substitution goals happen before derivation
           goals. */
        return "a$" + std::string(storePath.name()) + "$" + worker.store.printStorePath(storePath);
    }

    void work() override;

    /* The states. */
    void init();
    void tryNext();
    void gotInfo();
    void referencesValid();
    void tryToRun();
    void finished();

    /* Callback used by the worker to write to the log. */
    void handleChildOutput(int fd, const string & data) override;
    void handleEOF(int fd) override;

    StorePath getStorePath() { return storePath; }
};


SubstitutionGoal::SubstitutionGoal(const StorePath & storePath, Worker & worker, RepairFlag repair, std::optional<ContentAddress> ca)
    : Goal(worker)
    , storePath(storePath)
    , repair(repair)
    , ca(ca)
{
    state = &SubstitutionGoal::init;
    name = fmt("substitution of '%s'", worker.store.printStorePath(this->storePath));
    trace("created");
    maintainExpectedSubstitutions = std::make_unique<MaintainCount<uint64_t>>(worker.expectedSubstitutions);
}


SubstitutionGoal::~SubstitutionGoal()
{
    try {
        if (thr.joinable()) {
            // FIXME: signal worker thread to quit.
            thr.join();
            worker.childTerminated(this);
        }
    } catch (...) {
        ignoreException();
    }
}


void SubstitutionGoal::work()
{
    (this->*state)();
}


void SubstitutionGoal::init()
{
    trace("init");

    worker.store.addTempRoot(storePath);

    /* If the path already exists we're done. */
    if (!repair && worker.store.isValidPath(storePath)) {
        amDone(ecSuccess);
        return;
    }

    if (settings.readOnlyMode)
        throw Error("cannot substitute path '%s' - no write access to the Nix store", worker.store.printStorePath(storePath));

    subs = settings.useSubstitutes ? getDefaultSubstituters() : std::list<ref<Store>>();

    tryNext();
}


void SubstitutionGoal::tryNext()
{
    trace("trying next substituter");

    if (subs.size() == 0) {
        /* None left.  Terminate this goal and let someone else deal
           with it. */
        debug("path '%s' is required, but there is no substituter that can build it", worker.store.printStorePath(storePath));

        /* Hack: don't indicate failure if there were no substituters.
           In that case the calling derivation should just do a
           build. */
        amDone(substituterFailed ? ecFailed : ecNoSubstituters);

        if (substituterFailed) {
            worker.failedSubstitutions++;
            worker.updateProgress();
        }

        return;
    }

    sub = subs.front();
    subs.pop_front();

    if (ca) {
        subPath = sub->makeFixedOutputPathFromCA(storePath.name(), *ca);
        if (sub->storeDir == worker.store.storeDir)
            assert(subPath == storePath);
    } else if (sub->storeDir != worker.store.storeDir) {
        tryNext();
        return;
    }

    try {
        // FIXME: make async
        info = sub->queryPathInfo(subPath ? *subPath : storePath);
    } catch (InvalidPath &) {
        tryNext();
        return;
    } catch (SubstituterDisabled &) {
        if (settings.tryFallback) {
            tryNext();
            return;
        }
        throw;
    } catch (Error & e) {
        if (settings.tryFallback) {
            logError(e.info());
            tryNext();
            return;
        }
        throw;
    }

    if (info->path != storePath) {
        if (info->isContentAddressed(*sub) && info->references.empty()) {
            auto info2 = std::make_shared<ValidPathInfo>(*info);
            info2->path = storePath;
            info = info2;
        } else {
            printError("asked '%s' for '%s' but got '%s'",
                sub->getUri(), worker.store.printStorePath(storePath), sub->printStorePath(info->path));
            tryNext();
            return;
        }
    }

    /* Update the total expected download size. */
    auto narInfo = std::dynamic_pointer_cast<const NarInfo>(info);

    maintainExpectedNar = std::make_unique<MaintainCount<uint64_t>>(worker.expectedNarSize, info->narSize);

    maintainExpectedDownload =
        narInfo && narInfo->fileSize
        ? std::make_unique<MaintainCount<uint64_t>>(worker.expectedDownloadSize, narInfo->fileSize)
        : nullptr;

    worker.updateProgress();

    /* Bail out early if this substituter lacks a valid
       signature. LocalStore::addToStore() also checks for this, but
       only after we've downloaded the path. */
    if (worker.store.requireSigs
        && !sub->isTrusted
        && !info->checkSignatures(worker.store, worker.store.getPublicKeys()))
    {
        logWarning({
            .name = "Invalid path signature",
            .hint = hintfmt("substituter '%s' does not have a valid signature for path '%s'",
                sub->getUri(), worker.store.printStorePath(storePath))
        });
        tryNext();
        return;
    }

    /* To maintain the closure invariant, we first have to realise the
       paths referenced by this one. */
    for (auto & i : info->references)
        if (i != storePath) /* ignore self-references */
            addWaitee(worker.makeSubstitutionGoal(i));

    if (waitees.empty()) /* to prevent hang (no wake-up event) */
        referencesValid();
    else
        state = &SubstitutionGoal::referencesValid;
}


void SubstitutionGoal::referencesValid()
{
    trace("all references realised");

    if (nrFailed > 0) {
        debug("some references of path '%s' could not be realised", worker.store.printStorePath(storePath));
        amDone(nrNoSubstituters > 0 || nrIncompleteClosure > 0 ? ecIncompleteClosure : ecFailed);
        return;
    }

    for (auto & i : info->references)
        if (i != storePath) /* ignore self-references */
            assert(worker.store.isValidPath(i));

    state = &SubstitutionGoal::tryToRun;
    worker.wakeUp(shared_from_this());
}


void SubstitutionGoal::tryToRun()
{
    trace("trying to run");

    /* Make sure that we are allowed to start a build.  Note that even
       if maxBuildJobs == 0 (no local builds allowed), we still allow
       a substituter to run.  This is because substitutions cannot be
       distributed to another machine via the build hook. */
    if (worker.getNrLocalBuilds() >= std::max(1U, (unsigned int) settings.maxBuildJobs)) {
        worker.waitForBuildSlot(shared_from_this());
        return;
    }

    maintainRunningSubstitutions = std::make_unique<MaintainCount<uint64_t>>(worker.runningSubstitutions);
    worker.updateProgress();

    outPipe.create();

    promise = std::promise<void>();

    thr = std::thread([this]() {
        try {
            /* Wake up the worker loop when we're done. */
            Finally updateStats([this]() { outPipe.writeSide = -1; });

            Activity act(*logger, actSubstitute, Logger::Fields{worker.store.printStorePath(storePath), sub->getUri()});
            PushActivity pact(act.id);

            copyStorePath(ref<Store>(sub), ref<Store>(worker.store.shared_from_this()),
                subPath ? *subPath : storePath, repair, sub->isTrusted ? NoCheckSigs : CheckSigs);

            promise.set_value();
        } catch (...) {
            promise.set_exception(std::current_exception());
        }
    });

    worker.childStarted(shared_from_this(), {outPipe.readSide.get()}, true, false);

    state = &SubstitutionGoal::finished;
}


void SubstitutionGoal::finished()
{
    trace("substitute finished");

    thr.join();
    worker.childTerminated(this);

    try {
        promise.get_future().get();
    } catch (std::exception & e) {
        printError(e.what());

        /* Cause the parent build to fail unless --fallback is given,
           or the substitute has disappeared. The latter case behaves
           the same as the substitute never having existed in the
           first place. */
        try {
            throw;
        } catch (SubstituteGone &) {
        } catch (...) {
            substituterFailed = true;
        }

        /* Try the next substitute. */
        state = &SubstitutionGoal::tryNext;
        worker.wakeUp(shared_from_this());
        return;
    }

    worker.markContentsGood(storePath);

    printMsg(lvlChatty, "substitution of path '%s' succeeded", worker.store.printStorePath(storePath));

    maintainRunningSubstitutions.reset();

    maintainExpectedSubstitutions.reset();
    worker.doneSubstitutions++;

    if (maintainExpectedDownload) {
        auto fileSize = maintainExpectedDownload->delta;
        maintainExpectedDownload.reset();
        worker.doneDownloadSize += fileSize;
    }

    worker.doneNarSize += maintainExpectedNar->delta;
    maintainExpectedNar.reset();

    worker.updateProgress();

    amDone(ecSuccess);
}


void SubstitutionGoal::handleChildOutput(int fd, const string & data)
{
}


void SubstitutionGoal::handleEOF(int fd)
{
    if (fd == outPipe.readSide.get()) worker.wakeUp(shared_from_this());
}

//////////////////////////////////////////////////////////////////////


Worker::Worker(LocalStore & store)
    : act(*logger, actRealise)
    , actDerivations(*logger, actBuilds)
    , actSubstitutions(*logger, actCopyPaths)
    , store(store)
{
    /* Debugging: prevent recursive workers. */
    nrLocalBuilds = 0;
    lastWokenUp = steady_time_point::min();
    permanentFailure = false;
    timedOut = false;
    hashMismatch = false;
    checkMismatch = false;
}


Worker::~Worker()
{
    /* Explicitly get rid of all strong pointers now.  After this all
       goals that refer to this worker should be gone.  (Otherwise we
       are in trouble, since goals may call childTerminated() etc. in
       their destructors). */
    topGoals.clear();

    assert(expectedSubstitutions == 0);
    assert(expectedDownloadSize == 0);
    assert(expectedNarSize == 0);
}


std::shared_ptr<DerivationGoal> Worker::makeDerivationGoalCommon(
    const StorePath & drvPath,
    const StringSet & wantedOutputs,
    std::function<std::shared_ptr<DerivationGoal>()> mkDrvGoal)
{
    WeakGoalPtr & abstract_goal_weak = derivationGoals[drvPath];
    GoalPtr abstract_goal = abstract_goal_weak.lock(); // FIXME
    std::shared_ptr<DerivationGoal> goal;
    if (!abstract_goal) {
        goal = mkDrvGoal();
        abstract_goal_weak = goal;
        wakeUp(goal);
    } else {
        goal = std::dynamic_pointer_cast<DerivationGoal>(abstract_goal);
        assert(goal);
        goal->addWantedOutputs(wantedOutputs);
    }
    return goal;
}


std::shared_ptr<DerivationGoal> Worker::makeDerivationGoal(const StorePath & drvPath,
    const StringSet & wantedOutputs, BuildMode buildMode)
{
    return makeDerivationGoalCommon(drvPath, wantedOutputs, [&]() {
        return std::make_shared<DerivationGoal>(drvPath, wantedOutputs, *this, buildMode);
    });
}


std::shared_ptr<DerivationGoal> Worker::makeBasicDerivationGoal(const StorePath & drvPath,
    const BasicDerivation & drv, const StringSet & wantedOutputs, BuildMode buildMode)
{
    return makeDerivationGoalCommon(drvPath, wantedOutputs, [&]() {
        return std::make_shared<DerivationGoal>(drvPath, drv, wantedOutputs, *this, buildMode);
    });
}


GoalPtr Worker::makeSubstitutionGoal(const StorePath & path, RepairFlag repair, std::optional<ContentAddress> ca)
{
    WeakGoalPtr & goal_weak = substitutionGoals[path];
    GoalPtr goal = goal_weak.lock(); // FIXME
    if (!goal) {
        goal = std::make_shared<SubstitutionGoal>(path, *this, repair, ca);
        goal_weak = goal;
        wakeUp(goal);
    }
    return goal;
}


static void removeGoal(GoalPtr goal, WeakGoalMap & goalMap)
{
    /* !!! inefficient */
    for (WeakGoalMap::iterator i = goalMap.begin();
         i != goalMap.end(); )
        if (i->second.lock() == goal) {
            WeakGoalMap::iterator j = i; ++j;
            goalMap.erase(i);
            i = j;
        }
        else ++i;
}


void Worker::removeGoal(GoalPtr goal)
{
    nix::removeGoal(goal, derivationGoals);
    nix::removeGoal(goal, substitutionGoals);
    if (topGoals.find(goal) != topGoals.end()) {
        topGoals.erase(goal);
        /* If a top-level goal failed, then kill all other goals
           (unless keepGoing was set). */
        if (goal->exitCode == Goal::ecFailed && !settings.keepGoing)
            topGoals.clear();
    }

    /* Wake up goals waiting for any goal to finish. */
    for (auto & i : waitingForAnyGoal) {
        GoalPtr goal = i.lock();
        if (goal) wakeUp(goal);
    }

    waitingForAnyGoal.clear();
}


void Worker::wakeUp(GoalPtr goal)
{
    goal->trace("woken up");
    addToWeakGoals(awake, goal);
}


unsigned Worker::getNrLocalBuilds()
{
    return nrLocalBuilds;
}


void Worker::childStarted(GoalPtr goal, const set<int> & fds,
    bool inBuildSlot, bool respectTimeouts)
{
    Child child;
    child.goal = goal;
    child.goal2 = goal.get();
    child.fds = fds;
    child.timeStarted = child.lastOutput = steady_time_point::clock::now();
    child.inBuildSlot = inBuildSlot;
    child.respectTimeouts = respectTimeouts;
    children.emplace_back(child);
    if (inBuildSlot) nrLocalBuilds++;
}


void Worker::childTerminated(Goal * goal, bool wakeSleepers)
{
    auto i = std::find_if(children.begin(), children.end(),
        [&](const Child & child) { return child.goal2 == goal; });
    if (i == children.end()) return;

    if (i->inBuildSlot) {
        assert(nrLocalBuilds > 0);
        nrLocalBuilds--;
    }

    children.erase(i);

    if (wakeSleepers) {

        /* Wake up goals waiting for a build slot. */
        for (auto & j : wantingToBuild) {
            GoalPtr goal = j.lock();
            if (goal) wakeUp(goal);
        }

        wantingToBuild.clear();
    }
}


void Worker::waitForBuildSlot(GoalPtr goal)
{
    debug("wait for build slot");
    if (getNrLocalBuilds() < settings.maxBuildJobs)
        wakeUp(goal); /* we can do it right away */
    else
        addToWeakGoals(wantingToBuild, goal);
}


void Worker::waitForAnyGoal(GoalPtr goal)
{
    debug("wait for any goal");
    addToWeakGoals(waitingForAnyGoal, goal);
}


void Worker::waitForAWhile(GoalPtr goal)
{
    debug("wait for a while");
    addToWeakGoals(waitingForAWhile, goal);
}


void Worker::run(const Goals & _topGoals)
{
    for (auto & i : _topGoals) topGoals.insert(i);

    debug("entered goal loop");

    while (1) {

        checkInterrupt();

        store.autoGC(false);

        /* Call every wake goal (in the ordering established by
           CompareGoalPtrs). */
        while (!awake.empty() && !topGoals.empty()) {
            Goals awake2;
            for (auto & i : awake) {
                GoalPtr goal = i.lock();
                if (goal) awake2.insert(goal);
            }
            awake.clear();
            for (auto & goal : awake2) {
                checkInterrupt();
                goal->work();
                if (topGoals.empty()) break; // stuff may have been cancelled
            }
        }

        if (topGoals.empty()) break;

        /* Wait for input. */
        if (!children.empty() || !waitingForAWhile.empty())
            waitForInput();
        else {
            if (awake.empty() && 0 == settings.maxBuildJobs)
            {
                if (getMachines().empty())
                   throw Error("unable to start any build; either increase '--max-jobs' "
                            "or enable remote builds."
                            "\nhttps://nixos.org/nix/manual/#chap-distributed-builds");
                else
                   throw Error("unable to start any build; remote machines may not have "
                            "all required system features."
                            "\nhttps://nixos.org/nix/manual/#chap-distributed-builds");

            }
            assert(!awake.empty());
        }
    }

    /* If --keep-going is not set, it's possible that the main goal
       exited while some of its subgoals were still active.  But if
       --keep-going *is* set, then they must all be finished now. */
    assert(!settings.keepGoing || awake.empty());
    assert(!settings.keepGoing || wantingToBuild.empty());
    assert(!settings.keepGoing || children.empty());
}

void Worker::waitForInput()
{
    printMsg(lvlVomit, "waiting for children");

    /* Process output from the file descriptors attached to the
       children, namely log output and output path creation commands.
       We also use this to detect child termination: if we get EOF on
       the logger pipe of a build, we assume that the builder has
       terminated. */

    bool useTimeout = false;
    long timeout = 0;
    auto before = steady_time_point::clock::now();

    /* If we're monitoring for silence on stdout/stderr, or if there
       is a build timeout, then wait for input until the first
       deadline for any child. */
    auto nearest = steady_time_point::max(); // nearest deadline
    if (settings.minFree.get() != 0)
        // Periodicallty wake up to see if we need to run the garbage collector.
        nearest = before + std::chrono::seconds(10);
    for (auto & i : children) {
        if (!i.respectTimeouts) continue;
        if (0 != settings.maxSilentTime)
            nearest = std::min(nearest, i.lastOutput + std::chrono::seconds(settings.maxSilentTime));
        if (0 != settings.buildTimeout)
            nearest = std::min(nearest, i.timeStarted + std::chrono::seconds(settings.buildTimeout));
    }
    if (nearest != steady_time_point::max()) {
        timeout = std::max(1L, (long) std::chrono::duration_cast<std::chrono::seconds>(nearest - before).count());
        useTimeout = true;
    }

    /* If we are polling goals that are waiting for a lock, then wake
       up after a few seconds at most. */
    if (!waitingForAWhile.empty()) {
        useTimeout = true;
        if (lastWokenUp == steady_time_point::min() || lastWokenUp > before) lastWokenUp = before;
        timeout = std::max(1L,
            (long) std::chrono::duration_cast<std::chrono::seconds>(
                lastWokenUp + std::chrono::seconds(settings.pollInterval) - before).count());
    } else lastWokenUp = steady_time_point::min();

    if (useTimeout)
        vomit("sleeping %d seconds", timeout);

    /* Use select() to wait for the input side of any logger pipe to
       become `available'.  Note that `available' (i.e., non-blocking)
       includes EOF. */
    std::vector<struct pollfd> pollStatus;
    std::map <int, int> fdToPollStatus;
    for (auto & i : children) {
        for (auto & j : i.fds) {
            pollStatus.push_back((struct pollfd) { .fd = j, .events = POLLIN });
            fdToPollStatus[j] = pollStatus.size() - 1;
        }
    }

    if (poll(pollStatus.data(), pollStatus.size(),
            useTimeout ? timeout * 1000 : -1) == -1) {
        if (errno == EINTR) return;
        throw SysError("waiting for input");
    }

    auto after = steady_time_point::clock::now();

    /* Process all available file descriptors. FIXME: this is
       O(children * fds). */
    decltype(children)::iterator i;
    for (auto j = children.begin(); j != children.end(); j = i) {
        i = std::next(j);

        checkInterrupt();

        GoalPtr goal = j->goal.lock();
        assert(goal);

        set<int> fds2(j->fds);
        std::vector<unsigned char> buffer(4096);
        for (auto & k : fds2) {
            if (pollStatus.at(fdToPollStatus.at(k)).revents) {
                ssize_t rd = ::read(k, buffer.data(), buffer.size());
                // FIXME: is there a cleaner way to handle pt close
                // than EIO? Is this even standard?
                if (rd == 0 || (rd == -1 && errno == EIO)) {
                    debug("%1%: got EOF", goal->getName());
                    goal->handleEOF(k);
                    j->fds.erase(k);
                } else if (rd == -1) {
                    if (errno != EINTR)
                        throw SysError("%s: read failed", goal->getName());
                } else {
                    printMsg(lvlVomit, "%1%: read %2% bytes",
                        goal->getName(), rd);
                    string data((char *) buffer.data(), rd);
                    j->lastOutput = after;
                    goal->handleChildOutput(k, data);
                }
            }
        }

        if (goal->exitCode == Goal::ecBusy &&
            0 != settings.maxSilentTime &&
            j->respectTimeouts &&
            after - j->lastOutput >= std::chrono::seconds(settings.maxSilentTime))
        {
            goal->timedOut(Error(
                    "%1% timed out after %2% seconds of silence",
                    goal->getName(), settings.maxSilentTime));
        }

        else if (goal->exitCode == Goal::ecBusy &&
            0 != settings.buildTimeout &&
            j->respectTimeouts &&
            after - j->timeStarted >= std::chrono::seconds(settings.buildTimeout))
        {
            goal->timedOut(Error(
                    "%1% timed out after %2% seconds",
                    goal->getName(), settings.buildTimeout));
        }
    }

    if (!waitingForAWhile.empty() && lastWokenUp + std::chrono::seconds(settings.pollInterval) <= after) {
        lastWokenUp = after;
        for (auto & i : waitingForAWhile) {
            GoalPtr goal = i.lock();
            if (goal) wakeUp(goal);
        }
        waitingForAWhile.clear();
    }
}


unsigned int Worker::exitStatus()
{
    /*
     * 1100100
     *    ^^^^
     *    |||`- timeout
     *    ||`-- output hash mismatch
     *    |`--- build failure
     *    `---- not deterministic
     */
    unsigned int mask = 0;
    bool buildFailure = permanentFailure || timedOut || hashMismatch;
    if (buildFailure)
        mask |= 0x04;  // 100
    if (timedOut)
        mask |= 0x01;  // 101
    if (hashMismatch)
        mask |= 0x02;  // 102
    if (checkMismatch) {
        mask |= 0x08;  // 104
    }

    if (mask)
        mask |= 0x60;
    return mask ? mask : 1;
}


bool Worker::pathContentsGood(const StorePath & path)
{
    auto i = pathContentsGoodCache.find(path);
    if (i != pathContentsGoodCache.end()) return i->second;
    printInfo("checking path '%s'...", store.printStorePath(path));
    auto info = store.queryPathInfo(path);
    bool res;
    if (!pathExists(store.printStorePath(path)))
        res = false;
    else {
        HashResult current = hashPath(info->narHash.type, store.printStorePath(path));
        Hash nullHash(htSHA256);
        res = info->narHash == nullHash || info->narHash == current.first;
    }
    pathContentsGoodCache.insert_or_assign(path, res);
    if (!res)
        logError({
            .name = "Corrupted path",
            .hint = hintfmt("path '%s' is corrupted or missing!", store.printStorePath(path))
        });
    return res;
}


void Worker::markContentsGood(const StorePath & path)
{
    pathContentsGoodCache.insert_or_assign(path, true);
}


//////////////////////////////////////////////////////////////////////


static void primeCache(Store & store, const std::vector<StorePathWithOutputs> & paths)
{
    StorePathSet willBuild, willSubstitute, unknown;
    uint64_t downloadSize, narSize;
    store.queryMissing(paths, willBuild, willSubstitute, unknown, downloadSize, narSize);

    if (!willBuild.empty() && 0 == settings.maxBuildJobs && getMachines().empty())
        throw Error(
            "%d derivations need to be built, but neither local builds ('--max-jobs') "
            "nor remote builds ('--builders') are enabled", willBuild.size());
}


void LocalStore::buildPaths(const std::vector<StorePathWithOutputs> & drvPaths, BuildMode buildMode)
{
    Worker worker(*this);

    primeCache(*this, drvPaths);

    Goals goals;
    for (auto & path : drvPaths) {
        if (path.path.isDerivation())
            goals.insert(worker.makeDerivationGoal(path.path, path.outputs, buildMode));
        else
            goals.insert(worker.makeSubstitutionGoal(path.path, buildMode == bmRepair ? Repair : NoRepair));
    }

    worker.run(goals);

    StorePathSet failed;
    std::optional<Error> ex;
    for (auto & i : goals) {
        if (i->ex) {
            if (ex)
                logError(i->ex->info());
            else
                ex = i->ex;
        }
        if (i->exitCode != Goal::ecSuccess) {
            DerivationGoal * i2 = dynamic_cast<DerivationGoal *>(i.get());
            if (i2) failed.insert(i2->getDrvPath());
            else failed.insert(dynamic_cast<SubstitutionGoal *>(i.get())->getStorePath());
        }
    }

    if (failed.size() == 1 && ex) {
        ex->status = worker.exitStatus();
        throw *ex;
    } else if (!failed.empty()) {
        if (ex) logError(ex->info());
        throw Error(worker.exitStatus(), "build of %s failed", showPaths(failed));
    }
}

BuildResult LocalStore::buildDerivation(const StorePath & drvPath, const BasicDerivation & drv,
    BuildMode buildMode)
{
    Worker worker(*this);
    auto goal = worker.makeBasicDerivationGoal(drvPath, drv, {}, buildMode);

    BuildResult result;

    try {
        worker.run(Goals{goal});
        result = goal->getResult();
    } catch (Error & e) {
        result.status = BuildResult::MiscFailure;
        result.errorMsg = e.msg();
    }

    return result;
}


void LocalStore::ensurePath(const StorePath & path)
{
    /* If the path is already valid, we're done. */
    if (isValidPath(path)) return;

    primeCache(*this, {{path}});

    Worker worker(*this);
    GoalPtr goal = worker.makeSubstitutionGoal(path);
    Goals goals = {goal};

    worker.run(goals);

    if (goal->exitCode != Goal::ecSuccess) {
        if (goal->ex) {
            goal->ex->status = worker.exitStatus();
            throw *goal->ex;
        } else
            throw Error(worker.exitStatus(), "path '%s' does not exist and cannot be created", printStorePath(path));
    }
}


void LocalStore::repairPath(const StorePath & path)
{
    Worker worker(*this);
    GoalPtr goal = worker.makeSubstitutionGoal(path, Repair);
    Goals goals = {goal};

    worker.run(goals);

    if (goal->exitCode != Goal::ecSuccess) {
        /* Since substituting the path didn't work, if we have a valid
           deriver, then rebuild the deriver. */
        auto info = queryPathInfo(path);
        if (info->deriver && isValidPath(*info->deriver)) {
            goals.clear();
            goals.insert(worker.makeDerivationGoal(*info->deriver, StringSet(), bmRepair));
            worker.run(goals);
        } else
            throw Error(worker.exitStatus(), "cannot repair path '%s'", printStorePath(path));
    }
}


}<|MERGE_RESOLUTION|>--- conflicted
+++ resolved
@@ -16,12 +16,9 @@
 #include "machines.hh"
 #include "daemon.hh"
 #include "worker-protocol.hh"
-<<<<<<< HEAD
 #include "user-lock.hh"
-=======
 #include "topo-sort.hh"
 #include "callback.hh"
->>>>>>> f66bbd8c
 
 #include <algorithm>
 #include <iostream>
@@ -1584,24 +1581,9 @@
         return;
     }
 
-<<<<<<< HEAD
-    state = &DerivationGoal::tryLocalBuild;
-    worker.wakeUp(shared_from_this());
-}
-
-
-void DerivationGoal::tryLocalBuild() {
-
     if (useBuildUsers()) {
         if (!buildUser)
             buildUser = acquireUserLock();
-=======
-    /* If `build-users-group' is not empty, then we have to build as
-       one of the members of that group. */
-    if (settings.buildUsersGroup != "" && getuid() == 0) {
-#if defined(__linux__) || defined(__APPLE__)
-        if (!buildUser) buildUser = std::make_unique<UserLock>();
->>>>>>> f66bbd8c
 
         if (!buildUser) {
             if (!actLock)
@@ -3888,19 +3870,12 @@
         /* Canonicalise first.  This ensures that the path we're
            rewriting doesn't contain a hard link to /etc/shadow or
            something like that. */
-        canonicalisePathMetaData(actualPath, buildUser ? buildUser->getUID() : -1, inodesSeen);
-
-<<<<<<< HEAD
-            /* Canonicalise first.  This ensures that the path we're
-               rewriting doesn't contain a hard link to /etc/shadow or
-               something like that. */
-            canonicalisePathMetaData(
-                actualPath,
-                buildUser ? std::optional(buildUser->getUIDRange()) : std::nullopt,
-                inodesSeen);
-=======
+        canonicalisePathMetaData(
+            actualPath,
+            buildUser ? std::optional(buildUser->getUIDRange()) : std::nullopt,
+            inodesSeen);
+
         debug("scanning for references for output '%s' in temp location '%s'", outputName, actualPath);
->>>>>>> f66bbd8c
 
         /* Pass blank Sink as we are not ready to hash data at this stage. */
         NullSink blank;
@@ -3987,7 +3962,7 @@
 
                 /* FIXME: set proper permissions in restorePath() so
                    we don't have to do another traversal. */
-                canonicalisePathMetaData(actualPath, -1, inodesSeen);
+                canonicalisePathMetaData(actualPath, {}, inodesSeen);
             }
         };
 
@@ -4150,25 +4125,6 @@
             }
         }
 
-<<<<<<< HEAD
-        /* Get rid of all weird permissions.  This also checks that
-           all files are owned by the build user, if applicable. */
-        canonicalisePathMetaData(actualPath,
-            buildUser && !rewritten
-            ? std::optional(buildUser->getUIDRange())
-            : std::nullopt,
-            inodesSeen);
-
-        /* For this output path, find the references to other paths
-           contained in it.  Compute the SHA-256 NAR hash at the same
-           time.  The hash is stored in the database so that we can
-           verify later on whether nobody has messed with the store. */
-        debug("scanning for references inside '%1%'", path);
-        HashResult hash;
-        auto references = worker.store.parseStorePathSet(scanForReferences(actualPath, worker.store.printStorePathSet(referenceablePaths), hash));
-
-=======
->>>>>>> f66bbd8c
         if (buildMode == bmCheck) {
             if (!worker.store.isValidPath(newInfo.path)) continue;
             ValidPathInfo oldInfo(*worker.store.queryPathInfo(newInfo.path));

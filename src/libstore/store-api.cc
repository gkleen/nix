--- conflicted
+++ resolved
@@ -826,26 +826,6 @@
 }
 
 
-<<<<<<< HEAD
-std::string makeFileIngestionPrefix(const FileIngestionMethod m) {
-    switch (m) {
-    case FileIngestionMethod::Flat:
-        return "";
-    case FileIngestionMethod::Recursive:
-        return "r:";
-    default:
-        throw Error("impossible, caught both cases");
-    }
-}
-
-std::string makeFixedOutputCA(FileIngestionMethod method, const Hash & hash)
-{
-    return "fixed:"
-        + makeFileIngestionPrefix(method)
-        + hash.to_string(Base32, true);
-}
-
-
 Derivation Store::derivationFromPath(const StorePath & drvPath)
 {
     ensurePath(drvPath);
@@ -864,8 +844,6 @@
 }
 
 
-=======
->>>>>>> 14227aeb
 }
 
 

#include "derivation-goal.hh"
#include "hook-instance.hh"
#include "worker.hh"
#include "builtins.hh"
#include "builtins/buildenv.hh"
#include "references.hh"
#include "finally.hh"
#include "util.hh"
#include "archive.hh"
#include "json.hh"
#include "compression.hh"
#include "daemon.hh"
#include "worker-protocol.hh"
#include "topo-sort.hh"
#include "callback.hh"

#include <regex>
#include <queue>

#include <sys/types.h>
#include <sys/socket.h>
#include <sys/un.h>
#include <netdb.h>
#include <fcntl.h>
#include <termios.h>
#include <unistd.h>
#include <sys/mman.h>
#include <sys/utsname.h>
#include <sys/resource.h>

#if HAVE_STATVFS
#include <sys/statvfs.h>
#endif

/* Includes required for chroot support. */
#if __linux__
#include <sys/socket.h>
#include <sys/ioctl.h>
#include <net/if.h>
#include <netinet/ip.h>
#include <sys/personality.h>
#include <sys/mman.h>
#include <sched.h>
#include <sys/param.h>
#include <sys/mount.h>
#include <sys/syscall.h>
#if HAVE_SECCOMP
#include <seccomp.h>
#endif
#define pivot_root(new_root, put_old) (syscall(SYS_pivot_root, new_root, put_old))
#endif

#if __APPLE__
#include <spawn.h>
#include <sys/sysctl.h>
#endif

#include <pwd.h>
#include <grp.h>

#include <nlohmann/json.hpp>

namespace nix {

void handleDiffHook(
    uid_t uid, uid_t gid,
    const Path & tryA, const Path & tryB,
    const Path & drvPath, const Path & tmpDir)
{
    auto diffHook = settings.diffHook;
    if (diffHook != "" && settings.runDiffHook) {
        try {
            RunOptions diffHookOptions(diffHook,{tryA, tryB, drvPath, tmpDir});
            diffHookOptions.searchPath = true;
            diffHookOptions.uid = uid;
            diffHookOptions.gid = gid;
            diffHookOptions.chdir = "/";

            auto diffRes = runProgram(diffHookOptions);
            if (!statusOk(diffRes.first))
                throw ExecError(diffRes.first,
                    "diff-hook program '%1%' %2%",
                    diffHook,
                    statusToString(diffRes.first));

            if (diffRes.second != "")
                printError(chomp(diffRes.second));
        } catch (Error & error) {
            ErrorInfo ei = error.info();
            ei.hint = hintfmt("diff hook execution failed: %s",
                (error.info().hint.has_value() ? error.info().hint->str() : ""));
            logError(ei);
        }
    }
}

const Path DerivationGoal::homeDir = "/homeless-shelter";

DerivationGoal::DerivationGoal(const StorePath & drvPath,
    const StringSet & wantedOutputs, Worker & worker, BuildMode buildMode)
    : Goal(worker)
    , useDerivation(true)
    , drvPath(drvPath)
    , wantedOutputs(wantedOutputs)
    , buildMode(buildMode)
{
    state = &DerivationGoal::getDerivation;
    name = fmt(
        "building of '%s' from .drv file",
        StorePathWithOutputs { drvPath, wantedOutputs }.to_string(worker.store));
    trace("created");

    mcExpectedBuilds = std::make_unique<MaintainCount<uint64_t>>(worker.expectedBuilds);
    worker.updateProgress();
}


DerivationGoal::DerivationGoal(const StorePath & drvPath, const BasicDerivation & drv,
    const StringSet & wantedOutputs, Worker & worker, BuildMode buildMode)
    : Goal(worker)
    , useDerivation(false)
    , drvPath(drvPath)
    , wantedOutputs(wantedOutputs)
    , buildMode(buildMode)
{
    this->drv = std::make_unique<BasicDerivation>(BasicDerivation(drv));
    state = &DerivationGoal::haveDerivation;
    name = fmt(
        "building of '%s' from in-memory derivation",
        StorePathWithOutputs { drvPath, drv.outputNames() }.to_string(worker.store));
    trace("created");

    mcExpectedBuilds = std::make_unique<MaintainCount<uint64_t>>(worker.expectedBuilds);
    worker.updateProgress();

    /* Prevent the .chroot directory from being
       garbage-collected. (See isActiveTempFile() in gc.cc.) */
    worker.store.addTempRoot(this->drvPath);
}


DerivationGoal::~DerivationGoal()
{
    /* Careful: we should never ever throw an exception from a
       destructor. */
    try { killChild(); } catch (...) { ignoreException(); }
    try { stopDaemon(); } catch (...) { ignoreException(); }
    try { deleteTmpDir(false); } catch (...) { ignoreException(); }
    try { closeLogFile(); } catch (...) { ignoreException(); }
}


string DerivationGoal::key()
{
    /* Ensure that derivations get built in order of their name,
       i.e. a derivation named "aardvark" always comes before
       "baboon". And substitution goals always happen before
       derivation goals (due to "b$"). */
    return "b$" + std::string(drvPath.name()) + "$" + worker.store.printStorePath(drvPath);
}


inline bool DerivationGoal::needsHashRewrite()
{
#if __linux__
    return !useChroot;
#else
    /* Darwin requires hash rewriting even when sandboxing is enabled. */
    return true;
#endif
}


void DerivationGoal::killChild()
{
    if (pid != -1) {
        worker.childTerminated(this);

        if (buildUser) {
            /* If we're using a build user, then there is a tricky
               race condition: if we kill the build user before the
               child has done its setuid() to the build user uid, then
               it won't be killed, and we'll potentially lock up in
               pid.wait().  So also send a conventional kill to the
               child. */
            ::kill(-pid, SIGKILL); /* ignore the result */
            buildUser->kill();
            pid.wait();
        } else
            pid.kill();

        assert(pid == -1);
    }

    hook.reset();
}


void DerivationGoal::timedOut(Error && ex)
{
    killChild();
    done(BuildResult::TimedOut, ex);
}


void DerivationGoal::work()
{
    (this->*state)();
}


void DerivationGoal::addWantedOutputs(const StringSet & outputs)
{
    /* If we already want all outputs, there is nothing to do. */
    if (wantedOutputs.empty()) return;

    if (outputs.empty()) {
        wantedOutputs.clear();
        needRestart = true;
    } else
        for (auto & i : outputs)
            if (wantedOutputs.insert(i).second)
                needRestart = true;
}


void DerivationGoal::getDerivation()
{
    trace("init");

    /* The first thing to do is to make sure that the derivation
       exists.  If it doesn't, it may be created through a
       substitute. */
    if (buildMode == bmNormal && worker.store.isValidPath(drvPath)) {
        loadDerivation();
        return;
    }

    addWaitee(upcast_goal(worker.makeSubstitutionGoal(drvPath)));

    state = &DerivationGoal::loadDerivation;
}


void DerivationGoal::loadDerivation()
{
    trace("loading derivation");

    if (nrFailed != 0) {
        done(BuildResult::MiscFailure, Error("cannot build missing derivation '%s'", worker.store.printStorePath(drvPath)));
        return;
    }

    /* `drvPath' should already be a root, but let's be on the safe
       side: if the user forgot to make it a root, we wouldn't want
       things being garbage collected while we're busy. */
    worker.store.addTempRoot(drvPath);

    assert(worker.store.isValidPath(drvPath));

    /* Get the derivation. */
    drv = std::unique_ptr<BasicDerivation>(new Derivation(worker.store.derivationFromPath(drvPath)));

    haveDerivation();
}


void DerivationGoal::haveDerivation()
{
    trace("have derivation");

    if (drv->type() == DerivationType::CAFloating)
        settings.requireExperimentalFeature("ca-derivations");

    retrySubstitution = false;

    for (auto & i : drv->outputsAndOptPaths(worker.store))
        if (i.second.second)
            worker.store.addTempRoot(*i.second.second);

    /* Check what outputs paths are not already valid. */
    checkPathValidity();
    bool allValid = true;
    for (auto & [_, status] : initialOutputs) {
        if (!status.wanted) continue;
        if (!status.known || !status.known->isValid()) {
            allValid = false;
            break;
        }
    }

    /* If they are all valid, then we're done. */
    if (allValid && buildMode == bmNormal) {
        done(BuildResult::AlreadyValid);
        return;
    }

    parsedDrv = std::make_unique<ParsedDerivation>(drvPath, *drv);


    /* We are first going to try to create the invalid output paths
       through substitutes.  If that doesn't work, we'll build
       them. */
    if (settings.useSubstitutes && parsedDrv->substitutesAllowed())
        for (auto & [_, status] : initialOutputs) {
            if (!status.wanted) continue;
            if (!status.known) {
                warn("do not know how to query for unknown floating content-addressed derivation output yet");
                /* Nothing to wait for; tail call */
                return DerivationGoal::gaveUpOnSubstitution();
            }
            addWaitee(upcast_goal(worker.makeSubstitutionGoal(
                status.known->path,
                buildMode == bmRepair ? Repair : NoRepair,
                getDerivationCA(*drv))));
        }

    if (waitees.empty()) /* to prevent hang (no wake-up event) */
        outputsSubstitutionTried();
    else
        state = &DerivationGoal::outputsSubstitutionTried;
}


void DerivationGoal::outputsSubstitutionTried()
{
    trace("all outputs substituted (maybe)");

    if (nrFailed > 0 && nrFailed > nrNoSubstituters + nrIncompleteClosure && !settings.tryFallback) {
        done(BuildResult::TransientFailure,
            fmt("some substitutes for the outputs of derivation '%s' failed (usually happens due to networking issues); try '--fallback' to build derivation from source ",
                worker.store.printStorePath(drvPath)));
        return;
    }

    /*  If the substitutes form an incomplete closure, then we should
        build the dependencies of this derivation, but after that, we
        can still use the substitutes for this derivation itself.

        If the nrIncompleteClosure != nrFailed, we have another issue as well.
        In particular, it may be the case that the hole in the closure is
        an output of the current derivation, which causes a loop if retried.
     */
    if (nrIncompleteClosure > 0 && nrIncompleteClosure == nrFailed) retrySubstitution = true;

    nrFailed = nrNoSubstituters = nrIncompleteClosure = 0;

    if (needRestart) {
        needRestart = false;
        haveDerivation();
        return;
    }

    checkPathValidity();
    size_t nrInvalid = 0;
    for (auto & [_, status] : initialOutputs) {
        if (!status.wanted) continue;
        if (!status.known || !status.known->isValid())
            nrInvalid++;
    }

    if (buildMode == bmNormal && nrInvalid == 0) {
        done(BuildResult::Substituted);
        return;
    }
    if (buildMode == bmRepair && nrInvalid == 0) {
        repairClosure();
        return;
    }
    if (buildMode == bmCheck && nrInvalid > 0)
        throw Error("some outputs of '%s' are not valid, so checking is not possible",
            worker.store.printStorePath(drvPath));

    /* Nothing to wait for; tail call */
    gaveUpOnSubstitution();
}

/* At least one of the output paths could not be
   produced using a substitute.  So we have to build instead. */
void DerivationGoal::gaveUpOnSubstitution()
{
    /* Make sure checkPathValidity() from now on checks all
       outputs. */
    wantedOutputs.clear();

    /* The inputs must be built before we can build this goal. */
    if (useDerivation)
        for (auto & i : dynamic_cast<Derivation *>(drv.get())->inputDrvs)
            addWaitee(worker.makeDerivationGoal(i.first, i.second, buildMode == bmRepair ? bmRepair : bmNormal));

    for (auto & i : drv->inputSrcs) {
        if (worker.store.isValidPath(i)) continue;
        if (!settings.useSubstitutes)
            throw Error("dependency '%s' of '%s' does not exist, and substitution is disabled",
                worker.store.printStorePath(i), worker.store.printStorePath(drvPath));
        addWaitee(upcast_goal(worker.makeSubstitutionGoal(i)));
    }

    if (waitees.empty()) /* to prevent hang (no wake-up event) */
        inputsRealised();
    else
        state = &DerivationGoal::inputsRealised;
}


void DerivationGoal::repairClosure()
{
    /* If we're repairing, we now know that our own outputs are valid.
       Now check whether the other paths in the outputs closure are
       good.  If not, then start derivation goals for the derivations
       that produced those outputs. */

    /* Get the output closure. */
    auto outputs = queryDerivationOutputMap();
    StorePathSet outputClosure;
    for (auto & i : outputs) {
        if (!wantOutput(i.first, wantedOutputs)) continue;
        worker.store.computeFSClosure(i.second, outputClosure);
    }

    /* Filter out our own outputs (which we have already checked). */
    for (auto & i : outputs)
        outputClosure.erase(i.second);

    /* Get all dependencies of this derivation so that we know which
       derivation is responsible for which path in the output
       closure. */
    StorePathSet inputClosure;
    if (useDerivation) worker.store.computeFSClosure(drvPath, inputClosure);
    std::map<StorePath, StorePath> outputsToDrv;
    for (auto & i : inputClosure)
        if (i.isDerivation()) {
            auto depOutputs = worker.store.queryPartialDerivationOutputMap(i);
            for (auto & j : depOutputs)
                if (j.second)
                    outputsToDrv.insert_or_assign(*j.second, i);
        }

    /* Check each path (slow!). */
    for (auto & i : outputClosure) {
        if (worker.pathContentsGood(i)) continue;
        logError({
            .name = "Corrupt path in closure",
            .hint = hintfmt(
                "found corrupted or missing path '%s' in the output closure of '%s'",
                worker.store.printStorePath(i), worker.store.printStorePath(drvPath))
        });
        auto drvPath2 = outputsToDrv.find(i);
        if (drvPath2 == outputsToDrv.end())
            addWaitee(upcast_goal(worker.makeSubstitutionGoal(i, Repair)));
        else
            addWaitee(worker.makeDerivationGoal(drvPath2->second, StringSet(), bmRepair));
    }

    if (waitees.empty()) {
        done(BuildResult::AlreadyValid);
        return;
    }

    state = &DerivationGoal::closureRepaired;
}


void DerivationGoal::closureRepaired()
{
    trace("closure repaired");
    if (nrFailed > 0)
        throw Error("some paths in the output closure of derivation '%s' could not be repaired",
            worker.store.printStorePath(drvPath));
    done(BuildResult::AlreadyValid);
}


void DerivationGoal::inputsRealised()
{
    trace("all inputs realised");

    if (nrFailed != 0) {
        if (!useDerivation)
            throw Error("some dependencies of '%s' are missing", worker.store.printStorePath(drvPath));
        done(BuildResult::DependencyFailed, Error(
                "%s dependencies of derivation '%s' failed to build",
                nrFailed, worker.store.printStorePath(drvPath)));
        return;
    }

    if (retrySubstitution) {
        haveDerivation();
        return;
    }

    /* Gather information necessary for computing the closure and/or
       running the build hook. */

    /* Determine the full set of input paths. */

    /* First, the input derivations. */
    if (useDerivation) {
        auto & fullDrv = *dynamic_cast<Derivation *>(drv.get());

        if (settings.isExperimentalFeatureEnabled("ca-derivations") &&
            ((!fullDrv.inputDrvs.empty() && derivationIsCA(fullDrv.type()))
            || fullDrv.type() == DerivationType::DeferredInputAddressed)) {
            /* We are be able to resolve this derivation based on the
               now-known results of dependencies. If so, we become a stub goal
               aliasing that resolved derivation goal */
            std::optional attempt = fullDrv.tryResolve(worker.store);
            assert(attempt);
            Derivation drvResolved { *std::move(attempt) };

            auto pathResolved = writeDerivation(worker.store, drvResolved);

            auto msg = fmt("Resolved derivation: '%s' -> '%s'",
                worker.store.printStorePath(drvPath),
                worker.store.printStorePath(pathResolved));
            act = std::make_unique<Activity>(*logger, lvlInfo, actBuildWaiting, msg,
                Logger::Fields {
                       worker.store.printStorePath(drvPath),
                       worker.store.printStorePath(pathResolved),
                   });

            auto resolvedGoal = worker.makeDerivationGoal(
                pathResolved, wantedOutputs, buildMode);
            addWaitee(resolvedGoal);

            state = &DerivationGoal::resolvedFinished;
            return;
        }

        for (auto & [depDrvPath, wantedDepOutputs] : fullDrv.inputDrvs) {
            /* Add the relevant output closures of the input derivation
               `i' as input paths.  Only add the closures of output paths
               that are specified as inputs. */
            assert(worker.store.isValidPath(drvPath));
            auto outputs = worker.store.queryPartialDerivationOutputMap(depDrvPath);
            for (auto & j : wantedDepOutputs) {
                if (outputs.count(j) > 0) {
                    auto optRealizedInput = outputs.at(j);
                    if (!optRealizedInput)
                        throw Error(
                            "derivation '%s' requires output '%s' from input derivation '%s', which is supposedly realized already, yet we still don't know what path corresponds to that output",
                            worker.store.printStorePath(drvPath), j, worker.store.printStorePath(drvPath));
                    worker.store.computeFSClosure(*optRealizedInput, inputPaths);
                } else
                    throw Error(
                        "derivation '%s' requires non-existent output '%s' from input derivation '%s'",
                        worker.store.printStorePath(drvPath), j, worker.store.printStorePath(drvPath));
            }
        }
    }

    /* Second, the input sources. */
    worker.store.computeFSClosure(drv->inputSrcs, inputPaths);

    debug("added input paths %s", worker.store.showPaths(inputPaths));

    /* What type of derivation are we building? */
    derivationType = drv->type();

    /* Don't repeat fixed-output derivations since they're already
       verified by their output hash.*/
    nrRounds = derivationIsFixed(derivationType) ? 1 : settings.buildRepeat + 1;

    /* Okay, try to build.  Note that here we don't wait for a build
       slot to become available, since we don't need one if there is a
       build hook. */
    state = &DerivationGoal::tryToBuild;
    worker.wakeUp(shared_from_this());

    result = BuildResult();
}

void DerivationGoal::started() {
    auto msg = fmt(
        buildMode == bmRepair ? "repairing outputs of '%s'" :
        buildMode == bmCheck ? "checking outputs of '%s'" :
        nrRounds > 1 ? "building '%s' (round %d/%d)" :
        "building '%s'", worker.store.printStorePath(drvPath), curRound, nrRounds);
    fmt("building '%s'", worker.store.printStorePath(drvPath));
    if (hook) msg += fmt(" on '%s'", machineName);
    act = std::make_unique<Activity>(*logger, lvlInfo, actBuild, msg,
        Logger::Fields{worker.store.printStorePath(drvPath), hook ? machineName : "", curRound, nrRounds});
    mcRunningBuilds = std::make_unique<MaintainCount<uint64_t>>(worker.runningBuilds);
    worker.updateProgress();
}

void DerivationGoal::tryToBuild()
{
    trace("trying to build");

    /* Obtain locks on all output paths, if the paths are known a priori.

       The locks are automatically released when we exit this function or Nix
       crashes.  If we can't acquire the lock, then continue; hopefully some
       other goal can start a build, and if not, the main loop will sleep a few
       seconds and then retry this goal. */
    PathSet lockFiles;
    /* FIXME: Should lock something like the drv itself so we don't build same
       CA drv concurrently */
    if (dynamic_cast<LocalStore *>(&worker.store))
        /* If we aren't a local store, we might need to use the local store as
           a build remote, but that would cause a deadlock. */
        /* FIXME: Make it so we can use ourselves as a build remote even if we
           are the local store (separate locking for building vs scheduling? */
        /* FIXME: find some way to lock for scheduling for the other stores so
           a forking daemon with --store still won't farm out redundant builds.
           */
        for (auto & i : drv->outputsAndOptPaths(worker.store))
            if (i.second.second)
                lockFiles.insert(worker.store.Store::toRealPath(*i.second.second));

    if (!outputLocks.lockPaths(lockFiles, "", false)) {
        if (!actLock)
            actLock = std::make_unique<Activity>(*logger, lvlWarn, actBuildWaiting,
                fmt("waiting for lock on %s", yellowtxt(showPaths(lockFiles))));
        worker.waitForAWhile(shared_from_this());
        return;
    }

    actLock.reset();

    /* Now check again whether the outputs are valid.  This is because
       another process may have started building in parallel.  After
       it has finished and released the locks, we can (and should)
       reuse its results.  (Strictly speaking the first check can be
       omitted, but that would be less efficient.)  Note that since we
       now hold the locks on the output paths, no other process can
       build this derivation, so no further checks are necessary. */
    checkPathValidity();
    bool allValid = true;
    for (auto & [_, status] : initialOutputs) {
        if (!status.wanted) continue;
        if (!status.known || !status.known->isValid()) {
            allValid = false;
            break;
        }
    }
    if (buildMode != bmCheck && allValid) {
        debug("skipping build of derivation '%s', someone beat us to it", worker.store.printStorePath(drvPath));
        outputLocks.setDeletion(true);
        done(BuildResult::AlreadyValid);
        return;
    }

    /* If any of the outputs already exist but are not valid, delete
       them. */
    for (auto & [_, status] : initialOutputs) {
        if (!status.known || status.known->isValid()) continue;
        auto storePath = status.known->path;
        debug("removing invalid path '%s'", worker.store.printStorePath(status.known->path));
        deletePath(worker.store.Store::toRealPath(storePath));
    }

    /* Don't do a remote build if the derivation has the attribute
       `preferLocalBuild' set.  Also, check and repair modes are only
       supported for local builds. */
    bool buildLocally = buildMode != bmNormal || parsedDrv->willBuildLocally(worker.store);

    if (!buildLocally) {
        switch (tryBuildHook()) {
            case rpAccept:
                /* Yes, it has started doing so.  Wait until we get
                   EOF from the hook. */
                actLock.reset();
                result.startTime = time(0); // inexact
                state = &DerivationGoal::buildDone;
                started();
                return;
            case rpPostpone:
                /* Not now; wait until at least one child finishes or
                   the wake-up timeout expires. */
                if (!actLock)
                    actLock = std::make_unique<Activity>(*logger, lvlWarn, actBuildWaiting,
                        fmt("waiting for a machine to build '%s'", yellowtxt(worker.store.printStorePath(drvPath))));
                worker.waitForAWhile(shared_from_this());
                outputLocks.unlock();
                return;
            case rpDecline:
                /* We should do it ourselves. */
                break;
        }
    }

    actLock.reset();

    state = &DerivationGoal::tryLocalBuild;
    worker.wakeUp(shared_from_this());
}

void DerivationGoal::tryLocalBuild() {
<<<<<<< HEAD
    bool buildLocally = buildMode != bmNormal || parsedDrv->willBuildLocally(worker.store);

    /* Make sure that we are allowed to start a build.  If this
       derivation prefers to be done locally, do it even if
       maxBuildJobs is 0. */
    if (!dynamic_cast<LocalStore *>(&worker.store)) {
        throw Error(
            "unable to build with a primary store that isn't a local store; "
            "either pass a different '--store' or enable remote builds."
            "\nhttps://nixos.org/nix/manual/#chap-distributed-builds");
    }
=======
    /* Make sure that we are allowed to start a build. */
>>>>>>> 7a472a76
    unsigned int curBuilds = worker.getNrLocalBuilds();
    if (curBuilds >= settings.maxBuildJobs) {
        worker.waitForBuildSlot(shared_from_this());
        outputLocks.unlock();
        return;
    }

    /* If `build-users-group' is not empty, then we have to build as
       one of the members of that group. */
    if (settings.buildUsersGroup != "" && getuid() == 0) {
#if defined(__linux__) || defined(__APPLE__)
        if (!buildUser) buildUser = std::make_unique<UserLock>();

        if (buildUser->findFreeUser()) {
            /* Make sure that no other processes are executing under this
               uid. */
            buildUser->kill();
        } else {
            if (!actLock)
                actLock = std::make_unique<Activity>(*logger, lvlWarn, actBuildWaiting,
                    fmt("waiting for UID to build '%s'", yellowtxt(worker.store.printStorePath(drvPath))));
            worker.waitForAWhile(shared_from_this());
            return;
        }
#else
        /* Don't know how to block the creation of setuid/setgid
           binaries on this platform. */
        throw Error("build users are not supported on this platform for security reasons");
#endif
    }

    actLock.reset();

    try {

        /* Okay, we have to build. */
        startBuilder();

    } catch (BuildError & e) {
        outputLocks.unlock();
        buildUser.reset();
        worker.permanentFailure = true;
        done(BuildResult::InputRejected, e);
        return;
    }

    /* This state will be reached when we get EOF on the child's
       log pipe. */
    state = &DerivationGoal::buildDone;

    started();
}


static void chmod_(const Path & path, mode_t mode)
{
    if (chmod(path.c_str(), mode) == -1)
        throw SysError("setting permissions on '%s'", path);
}


/* Move/rename path 'src' to 'dst'. Temporarily make 'src' writable if
   it's a directory and we're not root (to be able to update the
   directory's parent link ".."). */
static void movePath(const Path & src, const Path & dst)
{
    auto st = lstat(src);

    bool changePerm = (geteuid() && S_ISDIR(st.st_mode) && !(st.st_mode & S_IWUSR));

    if (changePerm)
        chmod_(src, st.st_mode | S_IWUSR);

    if (rename(src.c_str(), dst.c_str()))
        throw SysError("renaming '%1%' to '%2%'", src, dst);

    if (changePerm)
        chmod_(dst, st.st_mode);
}


void replaceValidPath(const Path & storePath, const Path & tmpPath)
{
    /* We can't atomically replace storePath (the original) with
       tmpPath (the replacement), so we have to move it out of the
       way first.  We'd better not be interrupted here, because if
       we're repairing (say) Glibc, we end up with a broken system. */
    Path oldPath = (format("%1%.old-%2%-%3%") % storePath % getpid() % random()).str();
    if (pathExists(storePath))
        movePath(storePath, oldPath);

    try {
        movePath(tmpPath, storePath);
    } catch (...) {
        try {
            // attempt to recover
            movePath(oldPath, storePath);
        } catch (...) {
            ignoreException();
        }
        throw;
    }

    deletePath(oldPath);
}


MakeError(NotDeterministic, BuildError);


void DerivationGoal::buildDone()
{
    trace("build done");

    /* Release the build user at the end of this function. We don't do
       it right away because we don't want another build grabbing this
       uid and then messing around with our output. */
    Finally releaseBuildUser([&]() { buildUser.reset(); });

    sandboxMountNamespace = -1;

    /* Since we got an EOF on the logger pipe, the builder is presumed
       to have terminated.  In fact, the builder could also have
       simply have closed its end of the pipe, so just to be sure,
       kill it. */
    int status = hook ? hook->pid.kill() : pid.kill();

    debug("builder process for '%s' finished", worker.store.printStorePath(drvPath));

    result.timesBuilt++;
    result.stopTime = time(0);

    /* So the child is gone now. */
    worker.childTerminated(this);

    /* Close the read side of the logger pipe. */
    if (hook) {
        hook->builderOut.readSide = -1;
        hook->fromHook.readSide = -1;
    } else
        builderOut.readSide = -1;

    /* Close the log file. */
    closeLogFile();

    /* When running under a build user, make sure that all processes
       running under that uid are gone.  This is to prevent a
       malicious user from leaving behind a process that keeps files
       open and modifies them after they have been chown'ed to
       root. */
    if (buildUser) buildUser->kill();

    /* Terminate the recursive Nix daemon. */
    stopDaemon();

    bool diskFull = false;

    try {

        /* Check the exit status. */
        if (!statusOk(status)) {

            /* Heuristically check whether the build failure may have
               been caused by a disk full condition.  We have no way
               of knowing whether the build actually got an ENOSPC.
               So instead, check if the disk is (nearly) full now.  If
               so, we don't mark this build as a permanent failure. */
#if HAVE_STATVFS
            if (auto localStore = dynamic_cast<LocalStore *>(&worker.store)) {
                uint64_t required = 8ULL * 1024 * 1024; // FIXME: make configurable
                struct statvfs st;
                if (statvfs(localStore->realStoreDir.c_str(), &st) == 0 &&
                    (uint64_t) st.f_bavail * st.f_bsize < required)
                    diskFull = true;
                if (statvfs(tmpDir.c_str(), &st) == 0 &&
                    (uint64_t) st.f_bavail * st.f_bsize < required)
                    diskFull = true;
            }
#endif

            deleteTmpDir(false);

            /* Move paths out of the chroot for easier debugging of
               build failures. */
            if (useChroot && buildMode == bmNormal)
                for (auto & [_, status] : initialOutputs) {
                    if (!status.known) continue;
                    if (buildMode != bmCheck && status.known->isValid()) continue;
                    auto p = worker.store.printStorePath(status.known->path);
                    if (pathExists(chrootRootDir + p))
                        rename((chrootRootDir + p).c_str(), p.c_str());
                }

            auto msg = fmt("builder for '%s' %s",
                yellowtxt(worker.store.printStorePath(drvPath)),
                statusToString(status));

            if (!logger->isVerbose() && !logTail.empty()) {
                msg += (format("; last %d log lines:") % logTail.size()).str();
                for (auto & line : logTail)
                    msg += "\n  " + line;
            }

            if (diskFull)
                msg += "\nnote: build failure may have been caused by lack of free disk space";

            throw BuildError(msg);
        }

        /* Compute the FS closure of the outputs and register them as
           being valid. */
        registerOutputs();

        if (settings.postBuildHook != "") {
            Activity act(*logger, lvlInfo, actPostBuildHook,
                fmt("running post-build-hook '%s'", settings.postBuildHook),
                Logger::Fields{worker.store.printStorePath(drvPath)});
            PushActivity pact(act.id);
            StorePathSet outputPaths;
            for (auto i : drv->outputs) {
                outputPaths.insert(finalOutputs.at(i.first));
            }
            std::map<std::string, std::string> hookEnvironment = getEnv();

            hookEnvironment.emplace("DRV_PATH", worker.store.printStorePath(drvPath));
            hookEnvironment.emplace("OUT_PATHS", chomp(concatStringsSep(" ", worker.store.printStorePathSet(outputPaths))));

            RunOptions opts(settings.postBuildHook, {});
            opts.environment = hookEnvironment;

            struct LogSink : Sink {
                Activity & act;
                std::string currentLine;

                LogSink(Activity & act) : act(act) { }

                void operator() (std::string_view data) override {
                    for (auto c : data) {
                        if (c == '\n') {
                            flushLine();
                        } else {
                            currentLine += c;
                        }
                    }
                }

                void flushLine() {
                    act.result(resPostBuildLogLine, currentLine);
                    currentLine.clear();
                }

                ~LogSink() {
                    if (currentLine != "") {
                        currentLine += '\n';
                        flushLine();
                    }
                }
            };
            LogSink sink(act);

            opts.standardOut = &sink;
            opts.mergeStderrToStdout = true;
            runProgram2(opts);
        }

        if (buildMode == bmCheck) {
            deleteTmpDir(true);
            done(BuildResult::Built);
            return;
        }

        /* Delete unused redirected outputs (when doing hash rewriting). */
        for (auto & i : redirectedOutputs)
            deletePath(worker.store.Store::toRealPath(i.second));

        /* Delete the chroot (if we were using one). */
        autoDelChroot.reset(); /* this runs the destructor */

        deleteTmpDir(true);

        /* Repeat the build if necessary. */
        if (curRound++ < nrRounds) {
            outputLocks.unlock();
            state = &DerivationGoal::tryToBuild;
            worker.wakeUp(shared_from_this());
            return;
        }

        /* It is now safe to delete the lock files, since all future
           lockers will see that the output paths are valid; they will
           not create new lock files with the same names as the old
           (unlinked) lock files. */
        outputLocks.setDeletion(true);
        outputLocks.unlock();

    } catch (BuildError & e) {
        outputLocks.unlock();

        BuildResult::Status st = BuildResult::MiscFailure;

        if (hook && WIFEXITED(status) && WEXITSTATUS(status) == 101)
            st = BuildResult::TimedOut;

        else if (hook && (!WIFEXITED(status) || WEXITSTATUS(status) != 100)) {
        }

        else {
            st =
                dynamic_cast<NotDeterministic*>(&e) ? BuildResult::NotDeterministic :
                statusOk(status) ? BuildResult::OutputRejected :
                derivationIsImpure(derivationType) || diskFull ? BuildResult::TransientFailure :
                BuildResult::PermanentFailure;
        }

        done(st, e);
        return;
    }

    done(BuildResult::Built);
}

void DerivationGoal::resolvedFinished() {
    done(BuildResult::Built);
}

HookReply DerivationGoal::tryBuildHook()
{
    if (!worker.tryBuildHook || !useDerivation) return rpDecline;

    if (!worker.hook)
        worker.hook = std::make_unique<HookInstance>();

    try {

        /* Send the request to the hook. */
        worker.hook->sink
            << "try"
            << (worker.getNrLocalBuilds() < settings.maxBuildJobs ? 1 : 0)
            << drv->platform
            << worker.store.printStorePath(drvPath)
            << parsedDrv->getRequiredSystemFeatures();
        worker.hook->sink.flush();

        /* Read the first line of input, which should be a word indicating
           whether the hook wishes to perform the build. */
        string reply;
        while (true) {
            string s = readLine(worker.hook->fromHook.readSide.get());
            if (handleJSONLogMessage(s, worker.act, worker.hook->activities, true))
                ;
            else if (string(s, 0, 2) == "# ") {
                reply = string(s, 2);
                break;
            }
            else {
                s += "\n";
                writeToStderr(s);
            }
        }

        debug("hook reply is '%1%'", reply);

        if (reply == "decline")
            return rpDecline;
        else if (reply == "decline-permanently") {
            worker.tryBuildHook = false;
            worker.hook = 0;
            return rpDecline;
        }
        else if (reply == "postpone")
            return rpPostpone;
        else if (reply != "accept")
            throw Error("bad hook reply '%s'", reply);

    } catch (SysError & e) {
        if (e.errNo == EPIPE) {
            logError({
                .name = "Build hook died",
                .hint = hintfmt(
                    "build hook died unexpectedly: %s",
                    chomp(drainFD(worker.hook->fromHook.readSide.get())))
            });
            worker.hook = 0;
            return rpDecline;
        } else
            throw;
    }

    hook = std::move(worker.hook);

    machineName = readLine(hook->fromHook.readSide.get());

    /* Tell the hook all the inputs that have to be copied to the
       remote system. */
    worker_proto::write(worker.store, hook->sink, inputPaths);

    /* Tell the hooks the missing outputs that have to be copied back
       from the remote system. */
    {
        StorePathSet missingPaths;
        for (auto & [_, status] : initialOutputs) {
            if (!status.known) continue;
            if (buildMode != bmCheck && status.known->isValid()) continue;
            missingPaths.insert(status.known->path);
        }
        worker_proto::write(worker.store, hook->sink, missingPaths);
    }

    hook->sink = FdSink();
    hook->toHook.writeSide = -1;

    /* Create the log file and pipe. */
    Path logFile = openLogFile();

    set<int> fds;
    fds.insert(hook->fromHook.readSide.get());
    fds.insert(hook->builderOut.readSide.get());
    worker.childStarted(shared_from_this(), fds, false, false);

    return rpAccept;
}


int childEntry(void * arg)
{
    ((DerivationGoal *) arg)->runChild();
    return 1;
}


StorePathSet DerivationGoal::exportReferences(const StorePathSet & storePaths)
{
    StorePathSet paths;

    for (auto & storePath : storePaths) {
        if (!inputPaths.count(storePath))
            throw BuildError("cannot export references of path '%s' because it is not in the input closure of the derivation", worker.store.printStorePath(storePath));

        worker.store.computeFSClosure({storePath}, paths);
    }

    /* If there are derivations in the graph, then include their
       outputs as well.  This is useful if you want to do things
       like passing all build-time dependencies of some path to a
       derivation that builds a NixOS DVD image. */
    auto paths2 = paths;

    for (auto & j : paths2) {
        if (j.isDerivation()) {
            Derivation drv = worker.store.derivationFromPath(j);
            for (auto & k : drv.outputsAndOptPaths(worker.store)) {
                if (!k.second.second)
                    /* FIXME: I am confused why we are calling
                       `computeFSClosure` on the output path, rather than
                       derivation itself. That doesn't seem right to me, so I
                       won't try to implemented this for CA derivations. */
                    throw UnimplementedError("exportReferences on CA derivations is not yet implemented");
                worker.store.computeFSClosure(*k.second.second, paths);
            }
        }
    }

    return paths;
}

static std::once_flag dns_resolve_flag;

static void preloadNSS() {
    /* builtin:fetchurl can trigger a DNS lookup, which with glibc can trigger a dynamic library load of
       one of the glibc NSS libraries in a sandboxed child, which will fail unless the library's already
       been loaded in the parent. So we force a lookup of an invalid domain to force the NSS machinery to
       load its lookup libraries in the parent before any child gets a chance to. */
    std::call_once(dns_resolve_flag, []() {
        struct addrinfo *res = NULL;

        if (getaddrinfo("this.pre-initializes.the.dns.resolvers.invalid.", "http", NULL, &res) != 0) {
            if (res) freeaddrinfo(res);
        }
    });
}


void linkOrCopy(const Path & from, const Path & to)
{
    if (link(from.c_str(), to.c_str()) == -1) {
        /* Hard-linking fails if we exceed the maximum link count on a
           file (e.g. 32000 of ext3), which is quite possible after a
           'nix-store --optimise'. FIXME: actually, why don't we just
           bind-mount in this case?

           It can also fail with EPERM in BeegFS v7 and earlier versions
           which don't allow hard-links to other directories */
        if (errno != EMLINK && errno != EPERM)
            throw SysError("linking '%s' to '%s'", to, from);
        copyPath(from, to);
    }
}


void DerivationGoal::startBuilder()
{
    /* Right platform? */
    if (!parsedDrv->canBuildLocally(worker.store))
        throw Error("a '%s' with features {%s} is required to build '%s', but I am a '%s' with features {%s}",
            drv->platform,
            concatStringsSep(", ", parsedDrv->getRequiredSystemFeatures()),
            worker.store.printStorePath(drvPath),
            settings.thisSystem,
            concatStringsSep<StringSet>(", ", worker.store.systemFeatures));

    if (drv->isBuiltin())
        preloadNSS();

#if __APPLE__
    additionalSandboxProfile = parsedDrv->getStringAttr("__sandboxProfile").value_or("");
#endif

    /* Are we doing a chroot build? */
    {
        auto noChroot = parsedDrv->getBoolAttr("__noChroot");
        if (settings.sandboxMode == smEnabled) {
            if (noChroot)
                throw Error("derivation '%s' has '__noChroot' set, "
                    "but that's not allowed when 'sandbox' is 'true'", worker.store.printStorePath(drvPath));
#if __APPLE__
            if (additionalSandboxProfile != "")
                throw Error("derivation '%s' specifies a sandbox profile, "
                    "but this is only allowed when 'sandbox' is 'relaxed'", worker.store.printStorePath(drvPath));
#endif
            useChroot = true;
        }
        else if (settings.sandboxMode == smDisabled)
            useChroot = false;
        else if (settings.sandboxMode == smRelaxed)
            useChroot = !(derivationIsImpure(derivationType)) && !noChroot;
    }

    if (auto localStoreP = dynamic_cast<LocalStore *>(&worker.store)) {
        auto & localStore = *localStoreP;
        if (localStore.storeDir != localStore.realStoreDir) {
            #if __linux__
                useChroot = true;
            #else
                throw Error("building using a diverted store is not supported on this platform");
            #endif
        }
    }

    /* Create a temporary directory where the build will take
       place. */
    tmpDir = createTempDir("", "nix-build-" + std::string(drvPath.name()), false, false, 0700);

    chownToBuilder(tmpDir);

    for (auto & [outputName, status] : initialOutputs) {
        /* Set scratch path we'll actually use during the build.

           If we're not doing a chroot build, but we have some valid
           output paths.  Since we can't just overwrite or delete
           them, we have to do hash rewriting: i.e. in the
           environment/arguments passed to the build, we replace the
           hashes of the valid outputs with unique dummy strings;
           after the build, we discard the redirected outputs
           corresponding to the valid outputs, and rewrite the
           contents of the new outputs to replace the dummy strings
           with the actual hashes. */
        auto scratchPath =
            !status.known
                ? makeFallbackPath(outputName)
            : !needsHashRewrite()
                /* Can always use original path in sandbox */
                ? status.known->path
            : !status.known->isPresent()
                /* If path doesn't yet exist can just use it */
                ? status.known->path
            : buildMode != bmRepair && !status.known->isValid()
                /* If we aren't repairing we'll delete a corrupted path, so we
                   can use original path */
                ? status.known->path
            :   /* If we are repairing or the path is totally valid, we'll need
                   to use a temporary path */
                makeFallbackPath(status.known->path);
        scratchOutputs.insert_or_assign(outputName, scratchPath);

        /* A non-removed corrupted path needs to be stored here, too */
        if (buildMode == bmRepair && !status.known->isValid())
            redirectedBadOutputs.insert(status.known->path);

        /* Substitute output placeholders with the scratch output paths.
           We'll use during the build. */
        inputRewrites[hashPlaceholder(outputName)] = worker.store.printStorePath(scratchPath);

        /* Additional tasks if we know the final path a priori. */
        if (!status.known) continue;
        auto fixedFinalPath = status.known->path;

        /* Additional tasks if the final and scratch are both known and
           differ. */
        if (fixedFinalPath == scratchPath) continue;

        /* Ensure scratch path is ours to use. */
        deletePath(worker.store.printStorePath(scratchPath));

        /* Rewrite and unrewrite paths */
        {
            std::string h1 { fixedFinalPath.hashPart() };
            std::string h2 { scratchPath.hashPart() };
            inputRewrites[h1] = h2;
        }

        redirectedOutputs.insert_or_assign(std::move(fixedFinalPath), std::move(scratchPath));
    }

    /* Construct the environment passed to the builder. */
    initEnv();

    writeStructuredAttrs();

    /* Handle exportReferencesGraph(), if set. */
    if (!parsedDrv->getStructuredAttrs()) {
        /* The `exportReferencesGraph' feature allows the references graph
           to be passed to a builder.  This attribute should be a list of
           pairs [name1 path1 name2 path2 ...].  The references graph of
           each `pathN' will be stored in a text file `nameN' in the
           temporary build directory.  The text files have the format used
           by `nix-store --register-validity'.  However, the deriver
           fields are left empty. */
        string s = get(drv->env, "exportReferencesGraph").value_or("");
        Strings ss = tokenizeString<Strings>(s);
        if (ss.size() % 2 != 0)
            throw BuildError("odd number of tokens in 'exportReferencesGraph': '%1%'", s);
        for (Strings::iterator i = ss.begin(); i != ss.end(); ) {
            string fileName = *i++;
            static std::regex regex("[A-Za-z_][A-Za-z0-9_.-]*");
            if (!std::regex_match(fileName, regex))
                throw Error("invalid file name '%s' in 'exportReferencesGraph'", fileName);

            auto storePathS = *i++;
            if (!worker.store.isInStore(storePathS))
                throw BuildError("'exportReferencesGraph' contains a non-store path '%1%'", storePathS);
            auto storePath = worker.store.toStorePath(storePathS).first;

            /* Write closure info to <fileName>. */
            writeFile(tmpDir + "/" + fileName,
                worker.store.makeValidityRegistration(
                    exportReferences({storePath}), false, false));
        }
    }

    if (useChroot) {

        /* Allow a user-configurable set of directories from the
           host file system. */
        dirsInChroot.clear();

        for (auto i : settings.sandboxPaths.get()) {
            if (i.empty()) continue;
            bool optional = false;
            if (i[i.size() - 1] == '?') {
                optional = true;
                i.pop_back();
            }
            size_t p = i.find('=');
            if (p == string::npos)
                dirsInChroot[i] = {i, optional};
            else
                dirsInChroot[string(i, 0, p)] = {string(i, p + 1), optional};
        }
        dirsInChroot[tmpDirInSandbox] = tmpDir;

        /* Add the closure of store paths to the chroot. */
        StorePathSet closure;
        for (auto & i : dirsInChroot)
            try {
                if (worker.store.isInStore(i.second.source))
                    worker.store.computeFSClosure(worker.store.toStorePath(i.second.source).first, closure);
            } catch (InvalidPath & e) {
            } catch (Error & e) {
                e.addTrace({}, "while processing 'sandbox-paths'");
                throw;
            }
        for (auto & i : closure) {
            auto p = worker.store.printStorePath(i);
            dirsInChroot.insert_or_assign(p, p);
        }

        PathSet allowedPaths = settings.allowedImpureHostPrefixes;

        /* This works like the above, except on a per-derivation level */
        auto impurePaths = parsedDrv->getStringsAttr("__impureHostDeps").value_or(Strings());

        for (auto & i : impurePaths) {
            bool found = false;
            /* Note: we're not resolving symlinks here to prevent
               giving a non-root user info about inaccessible
               files. */
            Path canonI = canonPath(i);
            /* If only we had a trie to do this more efficiently :) luckily, these are generally going to be pretty small */
            for (auto & a : allowedPaths) {
                Path canonA = canonPath(a);
                if (canonI == canonA || isInDir(canonI, canonA)) {
                    found = true;
                    break;
                }
            }
            if (!found)
                throw Error("derivation '%s' requested impure path '%s', but it was not in allowed-impure-host-deps",
                    worker.store.printStorePath(drvPath), i);

            dirsInChroot[i] = i;
        }

#if __linux__
        /* Create a temporary directory in which we set up the chroot
           environment using bind-mounts.  We put it in the Nix store
           to ensure that we can create hard-links to non-directory
           inputs in the fake Nix store in the chroot (see below). */
        chrootRootDir = worker.store.Store::toRealPath(drvPath) + ".chroot";
        deletePath(chrootRootDir);

        /* Clean up the chroot directory automatically. */
        autoDelChroot = std::make_shared<AutoDelete>(chrootRootDir);

        printMsg(lvlChatty, format("setting up chroot environment in '%1%'") % chrootRootDir);

        if (mkdir(chrootRootDir.c_str(), 0750) == -1)
            throw SysError("cannot create '%1%'", chrootRootDir);

        if (buildUser && chown(chrootRootDir.c_str(), 0, buildUser->getGID()) == -1)
            throw SysError("cannot change ownership of '%1%'", chrootRootDir);

        /* Create a writable /tmp in the chroot.  Many builders need
           this.  (Of course they should really respect $TMPDIR
           instead.) */
        Path chrootTmpDir = chrootRootDir + "/tmp";
        createDirs(chrootTmpDir);
        chmod_(chrootTmpDir, 01777);

        /* Create a /etc/passwd with entries for the build user and the
           nobody account.  The latter is kind of a hack to support
           Samba-in-QEMU. */
        createDirs(chrootRootDir + "/etc");

        /* Declare the build user's group so that programs get a consistent
           view of the system (e.g., "id -gn"). */
        writeFile(chrootRootDir + "/etc/group",
            fmt("root:x:0:\n"
                "nixbld:!:%1%:\n"
                "nogroup:x:65534:\n", sandboxGid()));

        /* Create /etc/hosts with localhost entry. */
        if (!(derivationIsImpure(derivationType)))
            writeFile(chrootRootDir + "/etc/hosts", "127.0.0.1 localhost\n::1 localhost\n");

        /* Make the closure of the inputs available in the chroot,
           rather than the whole Nix store.  This prevents any access
           to undeclared dependencies.  Directories are bind-mounted,
           while other inputs are hard-linked (since only directories
           can be bind-mounted).  !!! As an extra security
           precaution, make the fake Nix store only writable by the
           build user. */
        Path chrootStoreDir = chrootRootDir + worker.store.storeDir;
        createDirs(chrootStoreDir);
        chmod_(chrootStoreDir, 01775);

        if (buildUser && chown(chrootStoreDir.c_str(), 0, buildUser->getGID()) == -1)
            throw SysError("cannot change ownership of '%1%'", chrootStoreDir);

        for (auto & i : inputPaths) {
            auto p = worker.store.printStorePath(i);
            Path r = worker.store.toRealPath(p);
            if (S_ISDIR(lstat(r).st_mode))
                dirsInChroot.insert_or_assign(p, r);
            else
                linkOrCopy(r, chrootRootDir + p);
        }

        /* If we're repairing, checking or rebuilding part of a
           multiple-outputs derivation, it's possible that we're
           rebuilding a path that is in settings.dirsInChroot
           (typically the dependencies of /bin/sh).  Throw them
           out. */
        for (auto & i : drv->outputsAndOptPaths(worker.store)) {
            /* If the name isn't known a priori (i.e. floating
               content-addressed derivation), the temporary location we use
               should be fresh.  Freshness means it is impossible that the path
               is already in the sandbox, so we don't need to worry about
               removing it.  */
            if (i.second.second)
                dirsInChroot.erase(worker.store.printStorePath(*i.second.second));
        }

#elif __APPLE__
        /* We don't really have any parent prep work to do (yet?)
           All work happens in the child, instead. */
#else
        throw Error("sandboxing builds is not supported on this platform");
#endif
    }

    if (needsHashRewrite() && pathExists(homeDir))
        throw Error("home directory '%1%' exists; please remove it to assure purity of builds without sandboxing", homeDir);

    if (useChroot && settings.preBuildHook != "" && dynamic_cast<Derivation *>(drv.get())) {
        printMsg(lvlChatty, format("executing pre-build hook '%1%'")
            % settings.preBuildHook);
        auto args = useChroot ? Strings({worker.store.printStorePath(drvPath), chrootRootDir}) :
            Strings({ worker.store.printStorePath(drvPath) });
        enum BuildHookState {
            stBegin,
            stExtraChrootDirs
        };
        auto state = stBegin;
        auto lines = runProgram(settings.preBuildHook, false, args);
        auto lastPos = std::string::size_type{0};
        for (auto nlPos = lines.find('\n'); nlPos != string::npos;
                nlPos = lines.find('\n', lastPos)) {
            auto line = std::string{lines, lastPos, nlPos - lastPos};
            lastPos = nlPos + 1;
            if (state == stBegin) {
                if (line == "extra-sandbox-paths" || line == "extra-chroot-dirs") {
                    state = stExtraChrootDirs;
                } else {
                    throw Error("unknown pre-build hook command '%1%'", line);
                }
            } else if (state == stExtraChrootDirs) {
                if (line == "") {
                    state = stBegin;
                } else {
                    auto p = line.find('=');
                    if (p == string::npos)
                        dirsInChroot[line] = line;
                    else
                        dirsInChroot[string(line, 0, p)] = string(line, p + 1);
                }
            }
        }
    }

    /* Fire up a Nix daemon to process recursive Nix calls from the
       builder. */
    if (parsedDrv->getRequiredSystemFeatures().count("recursive-nix"))
        startDaemon();

    /* Run the builder. */
    printMsg(lvlChatty, "executing builder '%1%'", drv->builder);

    /* Create the log file. */
    Path logFile = openLogFile();

    /* Create a pipe to get the output of the builder. */
    //builderOut.create();

    builderOut.readSide = posix_openpt(O_RDWR | O_NOCTTY);
    if (!builderOut.readSide)
        throw SysError("opening pseudoterminal master");

    std::string slaveName(ptsname(builderOut.readSide.get()));

    if (buildUser) {
        if (chmod(slaveName.c_str(), 0600))
            throw SysError("changing mode of pseudoterminal slave");

        if (chown(slaveName.c_str(), buildUser->getUID(), 0))
            throw SysError("changing owner of pseudoterminal slave");
    }
#if __APPLE__
    else {
        if (grantpt(builderOut.readSide.get()))
            throw SysError("granting access to pseudoterminal slave");
    }
#endif

    #if 0
    // Mount the pt in the sandbox so that the "tty" command works.
    // FIXME: this doesn't work with the new devpts in the sandbox.
    if (useChroot)
        dirsInChroot[slaveName] = {slaveName, false};
    #endif

    if (unlockpt(builderOut.readSide.get()))
        throw SysError("unlocking pseudoterminal");

    builderOut.writeSide = open(slaveName.c_str(), O_RDWR | O_NOCTTY);
    if (!builderOut.writeSide)
        throw SysError("opening pseudoterminal slave");

    // Put the pt into raw mode to prevent \n -> \r\n translation.
    struct termios term;
    if (tcgetattr(builderOut.writeSide.get(), &term))
        throw SysError("getting pseudoterminal attributes");

    cfmakeraw(&term);

    if (tcsetattr(builderOut.writeSide.get(), TCSANOW, &term))
        throw SysError("putting pseudoterminal into raw mode");

    result.startTime = time(0);

    /* Fork a child to build the package. */
    ProcessOptions options;

#if __linux__
    if (useChroot) {
        /* Set up private namespaces for the build:

           - The PID namespace causes the build to start as PID 1.
             Processes outside of the chroot are not visible to those
             on the inside, but processes inside the chroot are
             visible from the outside (though with different PIDs).

           - The private mount namespace ensures that all the bind
             mounts we do will only show up in this process and its
             children, and will disappear automatically when we're
             done.

           - The private network namespace ensures that the builder
             cannot talk to the outside world (or vice versa).  It
             only has a private loopback interface. (Fixed-output
             derivations are not run in a private network namespace
             to allow functions like fetchurl to work.)

           - The IPC namespace prevents the builder from communicating
             with outside processes using SysV IPC mechanisms (shared
             memory, message queues, semaphores).  It also ensures
             that all IPC objects are destroyed when the builder
             exits.

           - The UTS namespace ensures that builders see a hostname of
             localhost rather than the actual hostname.

           We use a helper process to do the clone() to work around
           clone() being broken in multi-threaded programs due to
           at-fork handlers not being run. Note that we use
           CLONE_PARENT to ensure that the real builder is parented to
           us.
        */

        if (!(derivationIsImpure(derivationType)))
            privateNetwork = true;

        userNamespaceSync.create();

        options.allowVfork = false;

        Path maxUserNamespaces = "/proc/sys/user/max_user_namespaces";
        static bool userNamespacesEnabled =
            pathExists(maxUserNamespaces)
            && trim(readFile(maxUserNamespaces)) != "0";

        usingUserNamespace = userNamespacesEnabled;

        Pid helper = startProcess([&]() {

            /* Drop additional groups here because we can't do it
               after we've created the new user namespace.  FIXME:
               this means that if we're not root in the parent
               namespace, we can't drop additional groups; they will
               be mapped to nogroup in the child namespace. There does
               not seem to be a workaround for this. (But who can tell
               from reading user_namespaces(7)?)
               See also https://lwn.net/Articles/621612/. */
            if (getuid() == 0 && setgroups(0, 0) == -1)
                throw SysError("setgroups failed");

            size_t stackSize = 1 * 1024 * 1024;
            char * stack = (char *) mmap(0, stackSize,
                PROT_WRITE | PROT_READ, MAP_PRIVATE | MAP_ANONYMOUS | MAP_STACK, -1, 0);
            if (stack == MAP_FAILED) throw SysError("allocating stack");

            int flags = CLONE_NEWPID | CLONE_NEWNS | CLONE_NEWIPC | CLONE_NEWUTS | CLONE_PARENT | SIGCHLD;
            if (privateNetwork)
                flags |= CLONE_NEWNET;
            if (usingUserNamespace)
                flags |= CLONE_NEWUSER;

            pid_t child = clone(childEntry, stack + stackSize, flags, this);
            if (child == -1 && errno == EINVAL) {
                /* Fallback for Linux < 2.13 where CLONE_NEWPID and
                   CLONE_PARENT are not allowed together. */
                flags &= ~CLONE_NEWPID;
                child = clone(childEntry, stack + stackSize, flags, this);
            }
            if (usingUserNamespace && child == -1 && (errno == EPERM || errno == EINVAL)) {
                /* Some distros patch Linux to not allow unprivileged
                 * user namespaces. If we get EPERM or EINVAL, try
                 * without CLONE_NEWUSER and see if that works.
                 */
                usingUserNamespace = false;
                flags &= ~CLONE_NEWUSER;
                child = clone(childEntry, stack + stackSize, flags, this);
            }
            /* Otherwise exit with EPERM so we can handle this in the
               parent. This is only done when sandbox-fallback is set
               to true (the default). */
            if (child == -1 && (errno == EPERM || errno == EINVAL) && settings.sandboxFallback)
                _exit(1);
            if (child == -1) throw SysError("cloning builder process");

            writeFull(builderOut.writeSide.get(),
                fmt("%d %d\n", usingUserNamespace, child));
            _exit(0);
        }, options);

        int res = helper.wait();
        if (res != 0 && settings.sandboxFallback) {
            useChroot = false;
            initTmpDir();
            goto fallback;
        } else if (res != 0)
            throw Error("unable to start build process");

        userNamespaceSync.readSide = -1;

        /* Close the write side to prevent runChild() from hanging
           reading from this. */
        Finally cleanup([&]() {
            userNamespaceSync.writeSide = -1;
        });

        auto ss = tokenizeString<std::vector<std::string>>(readLine(builderOut.readSide.get()));
        assert(ss.size() == 2);
        usingUserNamespace = ss[0] == "1";
        pid = string2Int<pid_t>(ss[1]).value();

        if (usingUserNamespace) {
            /* Set the UID/GID mapping of the builder's user namespace
               such that the sandbox user maps to the build user, or to
               the calling user (if build users are disabled). */
            uid_t hostUid = buildUser ? buildUser->getUID() : getuid();
            uid_t hostGid = buildUser ? buildUser->getGID() : getgid();

            writeFile("/proc/" + std::to_string(pid) + "/uid_map",
                fmt("%d %d 1", sandboxUid(), hostUid));

            writeFile("/proc/" + std::to_string(pid) + "/setgroups", "deny");

            writeFile("/proc/" + std::to_string(pid) + "/gid_map",
                fmt("%d %d 1", sandboxGid(), hostGid));
        } else {
            debug("note: not using a user namespace");
            if (!buildUser)
                throw Error("cannot perform a sandboxed build because user namespaces are not enabled; check /proc/sys/user/max_user_namespaces");
        }

        /* Now that we now the sandbox uid, we can write
           /etc/passwd. */
        writeFile(chrootRootDir + "/etc/passwd", fmt(
                "root:x:0:0:Nix build user:%3%:/noshell\n"
                "nixbld:x:%1%:%2%:Nix build user:%3%:/noshell\n"
                "nobody:x:65534:65534:Nobody:/:/noshell\n",
                sandboxUid(), sandboxGid(), settings.sandboxBuildDir));

        /* Save the mount namespace of the child. We have to do this
           *before* the child does a chroot. */
        sandboxMountNamespace = open(fmt("/proc/%d/ns/mnt", (pid_t) pid).c_str(), O_RDONLY);
        if (sandboxMountNamespace.get() == -1)
            throw SysError("getting sandbox mount namespace");

        /* Signal the builder that we've updated its user namespace. */
        writeFull(userNamespaceSync.writeSide.get(), "1");

    } else
#endif
    {
    fallback:
        options.allowVfork = !buildUser && !drv->isBuiltin();
        pid = startProcess([&]() {
            runChild();
        }, options);
    }

    /* parent */
    pid.setSeparatePG(true);
    builderOut.writeSide = -1;
    worker.childStarted(shared_from_this(), {builderOut.readSide.get()}, true, true);

    /* Check if setting up the build environment failed. */
    while (true) {
        string msg = readLine(builderOut.readSide.get());
        if (string(msg, 0, 1) == "\2") break;
        if (string(msg, 0, 1) == "\1") {
            FdSource source(builderOut.readSide.get());
            auto ex = readError(source);
            ex.addTrace({}, "while setting up the build environment");
            throw ex;
        }
        debug("sandbox setup: " + msg);
    }
}


void DerivationGoal::initTmpDir() {
    /* In a sandbox, for determinism, always use the same temporary
       directory. */
#if __linux__
    tmpDirInSandbox = useChroot ? settings.sandboxBuildDir : tmpDir;
#else
    tmpDirInSandbox = tmpDir;
#endif

    /* In non-structured mode, add all bindings specified in the
       derivation via the environment, except those listed in the
       passAsFile attribute. Those are passed as file names pointing
       to temporary files containing the contents. Note that
       passAsFile is ignored in structure mode because it's not
       needed (attributes are not passed through the environment, so
       there is no size constraint). */
    if (!parsedDrv->getStructuredAttrs()) {

        StringSet passAsFile = tokenizeString<StringSet>(get(drv->env, "passAsFile").value_or(""));
        for (auto & i : drv->env) {
            if (passAsFile.find(i.first) == passAsFile.end()) {
                env[i.first] = i.second;
            } else {
                auto hash = hashString(htSHA256, i.first);
                string fn = ".attr-" + hash.to_string(Base32, false);
                Path p = tmpDir + "/" + fn;
                writeFile(p, rewriteStrings(i.second, inputRewrites));
                chownToBuilder(p);
                env[i.first + "Path"] = tmpDirInSandbox + "/" + fn;
            }
        }

    }

    /* For convenience, set an environment pointing to the top build
       directory. */
    env["NIX_BUILD_TOP"] = tmpDirInSandbox;

    /* Also set TMPDIR and variants to point to this directory. */
    env["TMPDIR"] = env["TEMPDIR"] = env["TMP"] = env["TEMP"] = tmpDirInSandbox;

    /* Explicitly set PWD to prevent problems with chroot builds.  In
       particular, dietlibc cannot figure out the cwd because the
       inode of the current directory doesn't appear in .. (because
       getdents returns the inode of the mount point). */
    env["PWD"] = tmpDirInSandbox;
}


void DerivationGoal::initEnv()
{
    env.clear();

    /* Most shells initialise PATH to some default (/bin:/usr/bin:...) when
       PATH is not set.  We don't want this, so we fill it in with some dummy
       value. */
    env["PATH"] = "/path-not-set";

    /* Set HOME to a non-existing path to prevent certain programs from using
       /etc/passwd (or NIS, or whatever) to locate the home directory (for
       example, wget looks for ~/.wgetrc).  I.e., these tools use /etc/passwd
       if HOME is not set, but they will just assume that the settings file
       they are looking for does not exist if HOME is set but points to some
       non-existing path. */
    env["HOME"] = homeDir;

    /* Tell the builder where the Nix store is.  Usually they
       shouldn't care, but this is useful for purity checking (e.g.,
       the compiler or linker might only want to accept paths to files
       in the store or in the build directory). */
    env["NIX_STORE"] = worker.store.storeDir;

    /* The maximum number of cores to utilize for parallel building. */
    env["NIX_BUILD_CORES"] = (format("%d") % settings.buildCores).str();

    initTmpDir();

    /* Compatibility hack with Nix <= 0.7: if this is a fixed-output
       derivation, tell the builder, so that for instance `fetchurl'
       can skip checking the output.  On older Nixes, this environment
       variable won't be set, so `fetchurl' will do the check. */
    if (derivationIsFixed(derivationType)) env["NIX_OUTPUT_CHECKED"] = "1";

    /* *Only* if this is a fixed-output derivation, propagate the
       values of the environment variables specified in the
       `impureEnvVars' attribute to the builder.  This allows for
       instance environment variables for proxy configuration such as
       `http_proxy' to be easily passed to downloaders like
       `fetchurl'.  Passing such environment variables from the caller
       to the builder is generally impure, but the output of
       fixed-output derivations is by definition pure (since we
       already know the cryptographic hash of the output). */
    if (derivationIsImpure(derivationType)) {
        for (auto & i : parsedDrv->getStringsAttr("impureEnvVars").value_or(Strings()))
            env[i] = getEnv(i).value_or("");
    }

    /* Currently structured log messages piggyback on stderr, but we
       may change that in the future. So tell the builder which file
       descriptor to use for that. */
    env["NIX_LOG_FD"] = "2";

    /* Trigger colored output in various tools. */
    env["TERM"] = "xterm-256color";
}


static std::regex shVarName("[A-Za-z_][A-Za-z0-9_]*");


void DerivationGoal::writeStructuredAttrs()
{
    auto structuredAttrs = parsedDrv->getStructuredAttrs();
    if (!structuredAttrs) return;

    auto json = *structuredAttrs;

    /* Add an "outputs" object containing the output paths. */
    nlohmann::json outputs;
    for (auto & i : drv->outputs) {
        /* The placeholder must have a rewrite, so we use it to cover both the
           cases where we know or don't know the output path ahead of time. */
        outputs[i.first] = rewriteStrings(hashPlaceholder(i.first), inputRewrites);
    }
    json["outputs"] = outputs;

    /* Handle exportReferencesGraph. */
    auto e = json.find("exportReferencesGraph");
    if (e != json.end() && e->is_object()) {
        for (auto i = e->begin(); i != e->end(); ++i) {
            std::ostringstream str;
            {
                JSONPlaceholder jsonRoot(str, true);
                StorePathSet storePaths;
                for (auto & p : *i)
                    storePaths.insert(worker.store.parseStorePath(p.get<std::string>()));
                worker.store.pathInfoToJSON(jsonRoot,
                    exportReferences(storePaths), false, true);
            }
            json[i.key()] = nlohmann::json::parse(str.str()); // urgh
        }
    }

    writeFile(tmpDir + "/.attrs.json", rewriteStrings(json.dump(), inputRewrites));
    chownToBuilder(tmpDir + "/.attrs.json");

    /* As a convenience to bash scripts, write a shell file that
       maps all attributes that are representable in bash -
       namely, strings, integers, nulls, Booleans, and arrays and
       objects consisting entirely of those values. (So nested
       arrays or objects are not supported.) */

    auto handleSimpleType = [](const nlohmann::json & value) -> std::optional<std::string> {
        if (value.is_string())
            return shellEscape(value);

        if (value.is_number()) {
            auto f = value.get<float>();
            if (std::ceil(f) == f)
                return std::to_string(value.get<int>());
        }

        if (value.is_null())
            return std::string("''");

        if (value.is_boolean())
            return value.get<bool>() ? std::string("1") : std::string("");

        return {};
    };

    std::string jsonSh;

    for (auto i = json.begin(); i != json.end(); ++i) {

        if (!std::regex_match(i.key(), shVarName)) continue;

        auto & value = i.value();

        auto s = handleSimpleType(value);
        if (s)
            jsonSh += fmt("declare %s=%s\n", i.key(), *s);

        else if (value.is_array()) {
            std::string s2;
            bool good = true;

            for (auto i = value.begin(); i != value.end(); ++i) {
                auto s3 = handleSimpleType(i.value());
                if (!s3) { good = false; break; }
                s2 += *s3; s2 += ' ';
            }

            if (good)
                jsonSh += fmt("declare -a %s=(%s)\n", i.key(), s2);
        }

        else if (value.is_object()) {
            std::string s2;
            bool good = true;

            for (auto i = value.begin(); i != value.end(); ++i) {
                auto s3 = handleSimpleType(i.value());
                if (!s3) { good = false; break; }
                s2 += fmt("[%s]=%s ", shellEscape(i.key()), *s3);
            }

            if (good)
                jsonSh += fmt("declare -A %s=(%s)\n", i.key(), s2);
        }
    }

    writeFile(tmpDir + "/.attrs.sh", rewriteStrings(jsonSh, inputRewrites));
    chownToBuilder(tmpDir + "/.attrs.sh");
}

struct RestrictedStoreConfig : virtual LocalFSStoreConfig
{
    using LocalFSStoreConfig::LocalFSStoreConfig;
    const std::string name() { return "Restricted Store"; }
};

/* A wrapper around LocalStore that only allows building/querying of
   paths that are in the input closures of the build or were added via
   recursive Nix calls. */
struct RestrictedStore : public virtual RestrictedStoreConfig, public virtual LocalFSStore
{
    ref<LocalStore> next;

    DerivationGoal & goal;

    RestrictedStore(const Params & params, ref<LocalStore> next, DerivationGoal & goal)
        : StoreConfig(params)
        , LocalFSStoreConfig(params)
        , RestrictedStoreConfig(params)
        , Store(params)
        , LocalFSStore(params)
        , next(next), goal(goal)
    { }

    Path getRealStoreDir() override
    { return next->realStoreDir; }

    std::string getUri() override
    { return next->getUri(); }

    StorePathSet queryAllValidPaths() override
    {
        StorePathSet paths;
        for (auto & p : goal.inputPaths) paths.insert(p);
        for (auto & p : goal.addedPaths) paths.insert(p);
        return paths;
    }

    void queryPathInfoUncached(const StorePath & path,
        Callback<std::shared_ptr<const ValidPathInfo>> callback) noexcept override
    {
        if (goal.isAllowed(path)) {
            try {
                /* Censor impure information. */
                auto info = std::make_shared<ValidPathInfo>(*next->queryPathInfo(path));
                info->deriver.reset();
                info->registrationTime = 0;
                info->ultimate = false;
                info->sigs.clear();
                callback(info);
            } catch (InvalidPath &) {
                callback(nullptr);
            }
        } else
            callback(nullptr);
    };

    void queryReferrers(const StorePath & path, StorePathSet & referrers) override
    { }

    std::map<std::string, std::optional<StorePath>> queryPartialDerivationOutputMap(const StorePath & path) override
    {
        if (!goal.isAllowed(path))
            throw InvalidPath("cannot query output map for unknown path '%s' in recursive Nix", printStorePath(path));
        return next->queryPartialDerivationOutputMap(path);
    }

    std::optional<StorePath> queryPathFromHashPart(const std::string & hashPart) override
    { throw Error("queryPathFromHashPart"); }

    StorePath addToStore(const string & name, const Path & srcPath,
        FileIngestionMethod method = FileIngestionMethod::Recursive, HashType hashAlgo = htSHA256,
        PathFilter & filter = defaultPathFilter, RepairFlag repair = NoRepair) override
    { throw Error("addToStore"); }

    void addToStore(const ValidPathInfo & info, Source & narSource,
        RepairFlag repair = NoRepair, CheckSigsFlag checkSigs = CheckSigs) override
    {
        next->addToStore(info, narSource, repair, checkSigs);
        goal.addDependency(info.path);
    }

    StorePath addTextToStore(const string & name, const string & s,
        const StorePathSet & references, RepairFlag repair = NoRepair) override
    {
        auto path = next->addTextToStore(name, s, references, repair);
        goal.addDependency(path);
        return path;
    }

    StorePath addToStoreFromDump(Source & dump, const string & name,
        FileIngestionMethod method = FileIngestionMethod::Recursive, HashType hashAlgo = htSHA256, RepairFlag repair = NoRepair) override
    {
        auto path = next->addToStoreFromDump(dump, name, method, hashAlgo, repair);
        goal.addDependency(path);
        return path;
    }

    void narFromPath(const StorePath & path, Sink & sink) override
    {
        if (!goal.isAllowed(path))
            throw InvalidPath("cannot dump unknown path '%s' in recursive Nix", printStorePath(path));
        LocalFSStore::narFromPath(path, sink);
    }

    void ensurePath(const StorePath & path) override
    {
        if (!goal.isAllowed(path))
            throw InvalidPath("cannot substitute unknown path '%s' in recursive Nix", printStorePath(path));
        /* Nothing to be done; 'path' must already be valid. */
    }

    void registerDrvOutput(const Realisation & info) override
    // XXX: This should probably be allowed as a no-op if the realisation
    // corresponds to an allowed derivation
    { throw Error("registerDrvOutput"); }

    std::optional<const Realisation> queryRealisation(const DrvOutput & id) override
    // XXX: This should probably be allowed if the realisation corresponds to
    // an allowed derivation
    { throw Error("queryRealisation"); }

    void buildPaths(const std::vector<StorePathWithOutputs> & paths, BuildMode buildMode) override
    {
        if (buildMode != bmNormal) throw Error("unsupported build mode");

        StorePathSet newPaths;

        for (auto & path : paths) {
            if (!goal.isAllowed(path.path))
                throw InvalidPath("cannot build unknown path '%s' in recursive Nix", printStorePath(path.path));
        }

        next->buildPaths(paths, buildMode);

        for (auto & path : paths) {
            if (!path.path.isDerivation()) continue;
            auto outputs = next->queryDerivationOutputMap(path.path);
            for (auto & output : outputs)
                if (wantOutput(output.first, path.outputs))
                    newPaths.insert(output.second);
        }

        StorePathSet closure;
        next->computeFSClosure(newPaths, closure);
        for (auto & path : closure)
            goal.addDependency(path);
    }

    BuildResult buildDerivation(const StorePath & drvPath, const BasicDerivation & drv,
        BuildMode buildMode = bmNormal) override
    { unsupported("buildDerivation"); }

    void addTempRoot(const StorePath & path) override
    { }

    void addIndirectRoot(const Path & path) override
    { }

    Roots findRoots(bool censor) override
    { return Roots(); }

    void collectGarbage(const GCOptions & options, GCResults & results) override
    { }

    void addSignatures(const StorePath & storePath, const StringSet & sigs) override
    { unsupported("addSignatures"); }

    void queryMissing(const std::vector<StorePathWithOutputs> & targets,
        StorePathSet & willBuild, StorePathSet & willSubstitute, StorePathSet & unknown,
        uint64_t & downloadSize, uint64_t & narSize) override
    {
        /* This is slightly impure since it leaks information to the
           client about what paths will be built/substituted or are
           already present. Probably not a big deal. */

        std::vector<StorePathWithOutputs> allowed;
        for (auto & path : targets) {
            if (goal.isAllowed(path.path))
                allowed.emplace_back(path);
            else
                unknown.insert(path.path);
        }

        next->queryMissing(allowed, willBuild, willSubstitute,
            unknown, downloadSize, narSize);
    }
};


void DerivationGoal::startDaemon()
{
    settings.requireExperimentalFeature("recursive-nix");

    Store::Params params;
    params["path-info-cache-size"] = "0";
    params["store"] = worker.store.storeDir;
    if (auto localStore = dynamic_cast<LocalStore *>(&worker.store))
        params["root"] = localStore->rootDir;
    params["state"] = "/no-such-path";
    params["log"] = "/no-such-path";
    auto store = make_ref<RestrictedStore>(params,
        ref<LocalStore>(std::dynamic_pointer_cast<LocalStore>(worker.store.shared_from_this())),
        *this);

    addedPaths.clear();

    auto socketName = ".nix-socket";
    Path socketPath = tmpDir + "/" + socketName;
    env["NIX_REMOTE"] = "unix://" + tmpDirInSandbox + "/" + socketName;

    daemonSocket = createUnixDomainSocket(socketPath, 0600);

    chownToBuilder(socketPath);

    daemonThread = std::thread([this, store]() {

        while (true) {

            /* Accept a connection. */
            struct sockaddr_un remoteAddr;
            socklen_t remoteAddrLen = sizeof(remoteAddr);

            AutoCloseFD remote = accept(daemonSocket.get(),
                (struct sockaddr *) &remoteAddr, &remoteAddrLen);
            if (!remote) {
                if (errno == EINTR) continue;
                if (errno == EINVAL) break;
                throw SysError("accepting connection");
            }

            closeOnExec(remote.get());

            debug("received daemon connection");

            auto workerThread = std::thread([store, remote{std::move(remote)}]() {
                FdSource from(remote.get());
                FdSink to(remote.get());
                try {
                    daemon::processConnection(store, from, to,
                        daemon::NotTrusted, daemon::Recursive,
                        [&](Store & store) { store.createUser("nobody", 65535); });
                    debug("terminated daemon connection");
                } catch (SysError &) {
                    ignoreException();
                }
            });

            daemonWorkerThreads.push_back(std::move(workerThread));
        }

        debug("daemon shutting down");
    });
}


void DerivationGoal::stopDaemon()
{
    if (daemonSocket && shutdown(daemonSocket.get(), SHUT_RDWR) == -1)
        throw SysError("shutting down daemon socket");

    if (daemonThread.joinable())
        daemonThread.join();

    // FIXME: should prune worker threads more quickly.
    // FIXME: shutdown the client socket to speed up worker termination.
    for (auto & thread : daemonWorkerThreads)
        thread.join();
    daemonWorkerThreads.clear();

    daemonSocket = -1;
}


void DerivationGoal::addDependency(const StorePath & path)
{
    if (isAllowed(path)) return;

    addedPaths.insert(path);

    /* If we're doing a sandbox build, then we have to make the path
       appear in the sandbox. */
    if (useChroot) {

        debug("materialising '%s' in the sandbox", worker.store.printStorePath(path));

        #if __linux__

            Path source = worker.store.Store::toRealPath(path);
            Path target = chrootRootDir + worker.store.printStorePath(path);
            debug("bind-mounting %s -> %s", target, source);

            if (pathExists(target))
                throw Error("store path '%s' already exists in the sandbox", worker.store.printStorePath(path));

            auto st = lstat(source);

            if (S_ISDIR(st.st_mode)) {

                /* Bind-mount the path into the sandbox. This requires
                   entering its mount namespace, which is not possible
                   in multithreaded programs. So we do this in a
                   child process.*/
                Pid child(startProcess([&]() {

                    if (setns(sandboxMountNamespace.get(), 0) == -1)
                        throw SysError("entering sandbox mount namespace");

                    createDirs(target);

                    if (mount(source.c_str(), target.c_str(), "", MS_BIND, 0) == -1)
                        throw SysError("bind mount from '%s' to '%s' failed", source, target);

                    _exit(0);
                }));

                int status = child.wait();
                if (status != 0)
                    throw Error("could not add path '%s' to sandbox", worker.store.printStorePath(path));

            } else
                linkOrCopy(source, target);

        #else
            throw Error("don't know how to make path '%s' (produced by a recursive Nix call) appear in the sandbox",
                worker.store.printStorePath(path));
        #endif

    }
}


void DerivationGoal::chownToBuilder(const Path & path)
{
    if (!buildUser) return;
    if (chown(path.c_str(), buildUser->getUID(), buildUser->getGID()) == -1)
        throw SysError("cannot change ownership of '%1%'", path);
}


void setupSeccomp()
{
#if __linux__
    if (!settings.filterSyscalls) return;
#if HAVE_SECCOMP
    scmp_filter_ctx ctx;

    if (!(ctx = seccomp_init(SCMP_ACT_ALLOW)))
        throw SysError("unable to initialize seccomp mode 2");

    Finally cleanup([&]() {
        seccomp_release(ctx);
    });

    if (nativeSystem == "x86_64-linux" &&
        seccomp_arch_add(ctx, SCMP_ARCH_X86) != 0)
        throw SysError("unable to add 32-bit seccomp architecture");

    if (nativeSystem == "x86_64-linux" &&
        seccomp_arch_add(ctx, SCMP_ARCH_X32) != 0)
        throw SysError("unable to add X32 seccomp architecture");

    if (nativeSystem == "aarch64-linux" &&
        seccomp_arch_add(ctx, SCMP_ARCH_ARM) != 0)
        printError("unable to add ARM seccomp architecture; this may result in spurious build failures if running 32-bit ARM processes");

    /* Prevent builders from creating setuid/setgid binaries. */
    for (int perm : { S_ISUID, S_ISGID }) {
        if (seccomp_rule_add(ctx, SCMP_ACT_ERRNO(EPERM), SCMP_SYS(chmod), 1,
                SCMP_A1(SCMP_CMP_MASKED_EQ, (scmp_datum_t) perm, (scmp_datum_t) perm)) != 0)
            throw SysError("unable to add seccomp rule");

        if (seccomp_rule_add(ctx, SCMP_ACT_ERRNO(EPERM), SCMP_SYS(fchmod), 1,
                SCMP_A1(SCMP_CMP_MASKED_EQ, (scmp_datum_t) perm, (scmp_datum_t) perm)) != 0)
            throw SysError("unable to add seccomp rule");

        if (seccomp_rule_add(ctx, SCMP_ACT_ERRNO(EPERM), SCMP_SYS(fchmodat), 1,
                SCMP_A2(SCMP_CMP_MASKED_EQ, (scmp_datum_t) perm, (scmp_datum_t) perm)) != 0)
            throw SysError("unable to add seccomp rule");
    }

    /* Prevent builders from creating EAs or ACLs. Not all filesystems
       support these, and they're not allowed in the Nix store because
       they're not representable in the NAR serialisation. */
    if (seccomp_rule_add(ctx, SCMP_ACT_ERRNO(ENOTSUP), SCMP_SYS(setxattr), 0) != 0 ||
        seccomp_rule_add(ctx, SCMP_ACT_ERRNO(ENOTSUP), SCMP_SYS(lsetxattr), 0) != 0 ||
        seccomp_rule_add(ctx, SCMP_ACT_ERRNO(ENOTSUP), SCMP_SYS(fsetxattr), 0) != 0)
        throw SysError("unable to add seccomp rule");

    if (seccomp_attr_set(ctx, SCMP_FLTATR_CTL_NNP, settings.allowNewPrivileges ? 0 : 1) != 0)
        throw SysError("unable to set 'no new privileges' seccomp attribute");

    if (seccomp_load(ctx) != 0)
        throw SysError("unable to load seccomp BPF program");
#else
    throw Error(
        "seccomp is not supported on this platform; "
        "you can bypass this error by setting the option 'filter-syscalls' to false, but note that untrusted builds can then create setuid binaries!");
#endif
#endif
}


void DerivationGoal::runChild()
{
    /* Warning: in the child we should absolutely not make any SQLite
       calls! */

    try { /* child */

        commonChildInit(builderOut);

        try {
            setupSeccomp();
        } catch (...) {
            if (buildUser) throw;
        }

        bool setUser = true;

        /* Make the contents of netrc available to builtin:fetchurl
           (which may run under a different uid and/or in a sandbox). */
        std::string netrcData;
        try {
            if (drv->isBuiltin() && drv->builder == "builtin:fetchurl")
                netrcData = readFile(settings.netrcFile);
        } catch (SysError &) { }

#if __linux__
        if (useChroot) {

            userNamespaceSync.writeSide = -1;

            if (drainFD(userNamespaceSync.readSide.get()) != "1")
                throw Error("user namespace initialisation failed");

            userNamespaceSync.readSide = -1;

            if (privateNetwork) {

                /* Initialise the loopback interface. */
                AutoCloseFD fd(socket(PF_INET, SOCK_DGRAM, IPPROTO_IP));
                if (!fd) throw SysError("cannot open IP socket");

                struct ifreq ifr;
                strcpy(ifr.ifr_name, "lo");
                ifr.ifr_flags = IFF_UP | IFF_LOOPBACK | IFF_RUNNING;
                if (ioctl(fd.get(), SIOCSIFFLAGS, &ifr) == -1)
                    throw SysError("cannot set loopback interface flags");
            }

            /* Set the hostname etc. to fixed values. */
            char hostname[] = "localhost";
            if (sethostname(hostname, sizeof(hostname)) == -1)
                throw SysError("cannot set host name");
            char domainname[] = "(none)"; // kernel default
            if (setdomainname(domainname, sizeof(domainname)) == -1)
                throw SysError("cannot set domain name");

            /* Make all filesystems private.  This is necessary
               because subtrees may have been mounted as "shared"
               (MS_SHARED).  (Systemd does this, for instance.)  Even
               though we have a private mount namespace, mounting
               filesystems on top of a shared subtree still propagates
               outside of the namespace.  Making a subtree private is
               local to the namespace, though, so setting MS_PRIVATE
               does not affect the outside world. */
            if (mount(0, "/", 0, MS_PRIVATE | MS_REC, 0) == -1)
                throw SysError("unable to make '/' private");

            /* Bind-mount chroot directory to itself, to treat it as a
               different filesystem from /, as needed for pivot_root. */
            if (mount(chrootRootDir.c_str(), chrootRootDir.c_str(), 0, MS_BIND, 0) == -1)
                throw SysError("unable to bind mount '%1%'", chrootRootDir);

            /* Bind-mount the sandbox's Nix store onto itself so that
               we can mark it as a "shared" subtree, allowing bind
               mounts made in *this* mount namespace to be propagated
               into the child namespace created by the
               unshare(CLONE_NEWNS) call below.

               Marking chrootRootDir as MS_SHARED causes pivot_root()
               to fail with EINVAL. Don't know why. */
            Path chrootStoreDir = chrootRootDir + worker.store.storeDir;

            if (mount(chrootStoreDir.c_str(), chrootStoreDir.c_str(), 0, MS_BIND, 0) == -1)
                throw SysError("unable to bind mount the Nix store", chrootStoreDir);

            if (mount(0, chrootStoreDir.c_str(), 0, MS_SHARED, 0) == -1)
                throw SysError("unable to make '%s' shared", chrootStoreDir);

            /* Set up a nearly empty /dev, unless the user asked to
               bind-mount the host /dev. */
            Strings ss;
            if (dirsInChroot.find("/dev") == dirsInChroot.end()) {
                createDirs(chrootRootDir + "/dev/shm");
                createDirs(chrootRootDir + "/dev/pts");
                ss.push_back("/dev/full");
                if (worker.store.systemFeatures.get().count("kvm") && pathExists("/dev/kvm"))
                    ss.push_back("/dev/kvm");
                ss.push_back("/dev/null");
                ss.push_back("/dev/random");
                ss.push_back("/dev/tty");
                ss.push_back("/dev/urandom");
                ss.push_back("/dev/zero");
                createSymlink("/proc/self/fd", chrootRootDir + "/dev/fd");
                createSymlink("/proc/self/fd/0", chrootRootDir + "/dev/stdin");
                createSymlink("/proc/self/fd/1", chrootRootDir + "/dev/stdout");
                createSymlink("/proc/self/fd/2", chrootRootDir + "/dev/stderr");
            }

            /* Fixed-output derivations typically need to access the
               network, so give them access to /etc/resolv.conf and so
               on. */
            if (derivationIsImpure(derivationType)) {
                ss.push_back("/etc/resolv.conf");

                // Only use nss functions to resolve hosts and
                // services. Don’t use it for anything else that may
                // be configured for this system. This limits the
                // potential impurities introduced in fixed-outputs.
                writeFile(chrootRootDir + "/etc/nsswitch.conf", "hosts: files dns\nservices: files\n");

                ss.push_back("/etc/services");
                ss.push_back("/etc/hosts");
                if (pathExists("/var/run/nscd/socket"))
                    ss.push_back("/var/run/nscd/socket");
            }

            for (auto & i : ss) dirsInChroot.emplace(i, i);

            /* Bind-mount all the directories from the "host"
               filesystem that we want in the chroot
               environment. */
            auto doBind = [&](const Path & source, const Path & target, bool optional = false) {
                debug("bind mounting '%1%' to '%2%'", source, target);
                struct stat st;
                if (stat(source.c_str(), &st) == -1) {
                    if (optional && errno == ENOENT)
                        return;
                    else
                        throw SysError("getting attributes of path '%1%'", source);
                }
                if (S_ISDIR(st.st_mode))
                    createDirs(target);
                else {
                    createDirs(dirOf(target));
                    writeFile(target, "");
                }
                if (mount(source.c_str(), target.c_str(), "", MS_BIND | MS_REC, 0) == -1)
                    throw SysError("bind mount from '%1%' to '%2%' failed", source, target);
            };

            for (auto & i : dirsInChroot) {
                if (i.second.source == "/proc") continue; // backwards compatibility
                doBind(i.second.source, chrootRootDir + i.first, i.second.optional);
            }

            /* Bind a new instance of procfs on /proc. */
            createDirs(chrootRootDir + "/proc");
            if (mount("none", (chrootRootDir + "/proc").c_str(), "proc", 0, 0) == -1)
                throw SysError("mounting /proc");

            /* Mount a new tmpfs on /dev/shm to ensure that whatever
               the builder puts in /dev/shm is cleaned up automatically. */
            if (pathExists("/dev/shm") && mount("none", (chrootRootDir + "/dev/shm").c_str(), "tmpfs", 0,
                    fmt("size=%s", settings.sandboxShmSize).c_str()) == -1)
                throw SysError("mounting /dev/shm");

            /* Mount a new devpts on /dev/pts.  Note that this
               requires the kernel to be compiled with
               CONFIG_DEVPTS_MULTIPLE_INSTANCES=y (which is the case
               if /dev/ptx/ptmx exists). */
            if (pathExists("/dev/pts/ptmx") &&
                !pathExists(chrootRootDir + "/dev/ptmx")
                && !dirsInChroot.count("/dev/pts"))
            {
                if (mount("none", (chrootRootDir + "/dev/pts").c_str(), "devpts", 0, "newinstance,mode=0620") == 0)
                {
                    createSymlink("/dev/pts/ptmx", chrootRootDir + "/dev/ptmx");

                    /* Make sure /dev/pts/ptmx is world-writable.  With some
                       Linux versions, it is created with permissions 0.  */
                    chmod_(chrootRootDir + "/dev/pts/ptmx", 0666);
                } else {
                    if (errno != EINVAL)
                        throw SysError("mounting /dev/pts");
                    doBind("/dev/pts", chrootRootDir + "/dev/pts");
                    doBind("/dev/ptmx", chrootRootDir + "/dev/ptmx");
                }
            }

            /* Unshare this mount namespace. This is necessary because
               pivot_root() below changes the root of the mount
               namespace. This means that the call to setns() in
               addDependency() would hide the host's filesystem,
               making it impossible to bind-mount paths from the host
               Nix store into the sandbox. Therefore, we save the
               pre-pivot_root namespace in
               sandboxMountNamespace. Since we made /nix/store a
               shared subtree above, this allows addDependency() to
               make paths appear in the sandbox. */
            if (unshare(CLONE_NEWNS) == -1)
                throw SysError("unsharing mount namespace");

            /* Do the chroot(). */
            if (chdir(chrootRootDir.c_str()) == -1)
                throw SysError("cannot change directory to '%1%'", chrootRootDir);

            if (mkdir("real-root", 0) == -1)
                throw SysError("cannot create real-root directory");

            if (pivot_root(".", "real-root") == -1)
                throw SysError("cannot pivot old root directory onto '%1%'", (chrootRootDir + "/real-root"));

            if (chroot(".") == -1)
                throw SysError("cannot change root directory to '%1%'", chrootRootDir);

            if (umount2("real-root", MNT_DETACH) == -1)
                throw SysError("cannot unmount real root filesystem");

            if (rmdir("real-root") == -1)
                throw SysError("cannot remove real-root directory");

            /* Switch to the sandbox uid/gid in the user namespace,
               which corresponds to the build user or calling user in
               the parent namespace. */
            if (setgid(sandboxGid()) == -1)
                throw SysError("setgid failed");
            if (setuid(sandboxUid()) == -1)
                throw SysError("setuid failed");

            setUser = false;
        }
#endif

        if (chdir(tmpDirInSandbox.c_str()) == -1)
            throw SysError("changing into '%1%'", tmpDir);

        /* Close all other file descriptors. */
        closeMostFDs({STDIN_FILENO, STDOUT_FILENO, STDERR_FILENO});

#if __linux__
        /* Change the personality to 32-bit if we're doing an
           i686-linux build on an x86_64-linux machine. */
        struct utsname utsbuf;
        uname(&utsbuf);
        if (drv->platform == "i686-linux" &&
            (settings.thisSystem == "x86_64-linux" ||
             (!strcmp(utsbuf.sysname, "Linux") && !strcmp(utsbuf.machine, "x86_64")))) {
            if (personality(PER_LINUX32) == -1)
                throw SysError("cannot set i686-linux personality");
        }

        /* Impersonate a Linux 2.6 machine to get some determinism in
           builds that depend on the kernel version. */
        if ((drv->platform == "i686-linux" || drv->platform == "x86_64-linux") && settings.impersonateLinux26) {
            int cur = personality(0xffffffff);
            if (cur != -1) personality(cur | 0x0020000 /* == UNAME26 */);
        }

        /* Disable address space randomization for improved
           determinism. */
        int cur = personality(0xffffffff);
        if (cur != -1) personality(cur | ADDR_NO_RANDOMIZE);
#endif

        /* Disable core dumps by default. */
        struct rlimit limit = { 0, RLIM_INFINITY };
        setrlimit(RLIMIT_CORE, &limit);

        // FIXME: set other limits to deterministic values?

        /* Fill in the environment. */
        Strings envStrs;
        for (auto & i : env)
            envStrs.push_back(rewriteStrings(i.first + "=" + i.second, inputRewrites));

        /* If we are running in `build-users' mode, then switch to the
           user we allocated above.  Make sure that we drop all root
           privileges.  Note that above we have closed all file
           descriptors except std*, so that's safe.  Also note that
           setuid() when run as root sets the real, effective and
           saved UIDs. */
        if (setUser && buildUser) {
            /* Preserve supplementary groups of the build user, to allow
               admins to specify groups such as "kvm".  */
            if (!buildUser->getSupplementaryGIDs().empty() &&
                setgroups(buildUser->getSupplementaryGIDs().size(),
                          buildUser->getSupplementaryGIDs().data()) == -1)
                throw SysError("cannot set supplementary groups of build user");

            if (setgid(buildUser->getGID()) == -1 ||
                getgid() != buildUser->getGID() ||
                getegid() != buildUser->getGID())
                throw SysError("setgid failed");

            if (setuid(buildUser->getUID()) == -1 ||
                getuid() != buildUser->getUID() ||
                geteuid() != buildUser->getUID())
                throw SysError("setuid failed");
        }

        /* Fill in the arguments. */
        Strings args;

        const char *builder = "invalid";

        if (drv->isBuiltin()) {
            ;
        }
#if __APPLE__
        else {
            /* This has to appear before import statements. */
            std::string sandboxProfile = "(version 1)\n";

            if (useChroot) {

                /* Lots and lots and lots of file functions freak out if they can't stat their full ancestry */
                PathSet ancestry;

                /* We build the ancestry before adding all inputPaths to the store because we know they'll
                   all have the same parents (the store), and there might be lots of inputs. This isn't
                   particularly efficient... I doubt it'll be a bottleneck in practice */
                for (auto & i : dirsInChroot) {
                    Path cur = i.first;
                    while (cur.compare("/") != 0) {
                        cur = dirOf(cur);
                        ancestry.insert(cur);
                    }
                }

                /* And we want the store in there regardless of how empty dirsInChroot. We include the innermost
                   path component this time, since it's typically /nix/store and we care about that. */
                Path cur = worker.store.storeDir;
                while (cur.compare("/") != 0) {
                    ancestry.insert(cur);
                    cur = dirOf(cur);
                }

                /* Add all our input paths to the chroot */
                for (auto & i : inputPaths) {
                    auto p = worker.store.printStorePath(i);
                    dirsInChroot[p] = p;
                }

                /* Violations will go to the syslog if you set this. Unfortunately the destination does not appear to be configurable */
                if (settings.darwinLogSandboxViolations) {
                    sandboxProfile += "(deny default)\n";
                } else {
                    sandboxProfile += "(deny default (with no-log))\n";
                }

                sandboxProfile += "(import \"sandbox-defaults.sb\")\n";

                if (derivationIsImpure(derivationType))
                    sandboxProfile += "(import \"sandbox-network.sb\")\n";

                /* Add the output paths we'll use at build-time to the chroot */
                sandboxProfile += "(allow file-read* file-write* process-exec\n";
                for (auto & [_, path] : scratchOutputs)
                    sandboxProfile += fmt("\t(subpath \"%s\")\n", worker.store.printStorePath(path));

                sandboxProfile += ")\n";

                /* Our inputs (transitive dependencies and any impurities computed above)

                   without file-write* allowed, access() incorrectly returns EPERM
                 */
                sandboxProfile += "(allow file-read* file-write* process-exec\n";
                for (auto & i : dirsInChroot) {
                    if (i.first != i.second.source)
                        throw Error(
                            "can't map '%1%' to '%2%': mismatched impure paths not supported on Darwin",
                            i.first, i.second.source);

                    string path = i.first;
                    struct stat st;
                    if (lstat(path.c_str(), &st)) {
                        if (i.second.optional && errno == ENOENT)
                            continue;
                        throw SysError("getting attributes of path '%s", path);
                    }
                    if (S_ISDIR(st.st_mode))
                        sandboxProfile += fmt("\t(subpath \"%s\")\n", path);
                    else
                        sandboxProfile += fmt("\t(literal \"%s\")\n", path);
                }
                sandboxProfile += ")\n";

                /* Allow file-read* on full directory hierarchy to self. Allows realpath() */
                sandboxProfile += "(allow file-read*\n";
                for (auto & i : ancestry) {
                    sandboxProfile += fmt("\t(literal \"%s\")\n", i);
                }
                sandboxProfile += ")\n";

                sandboxProfile += additionalSandboxProfile;
            } else
                sandboxProfile += "(import \"sandbox-minimal.sb\")\n";

            debug("Generated sandbox profile:");
            debug(sandboxProfile);

            Path sandboxFile = tmpDir + "/.sandbox.sb";

            writeFile(sandboxFile, sandboxProfile);

            bool allowLocalNetworking = parsedDrv->getBoolAttr("__darwinAllowLocalNetworking");

            /* The tmpDir in scope points at the temporary build directory for our derivation. Some packages try different mechanisms
               to find temporary directories, so we want to open up a broader place for them to dump their files, if needed. */
            Path globalTmpDir = canonPath(getEnv("TMPDIR").value_or("/tmp"), true);

            /* They don't like trailing slashes on subpath directives */
            if (globalTmpDir.back() == '/') globalTmpDir.pop_back();

            if (getEnv("_NIX_TEST_NO_SANDBOX") != "1") {
                builder = "/usr/bin/sandbox-exec";
                args.push_back("sandbox-exec");
                args.push_back("-f");
                args.push_back(sandboxFile);
                args.push_back("-D");
                args.push_back("_GLOBAL_TMP_DIR=" + globalTmpDir);
                args.push_back("-D");
                args.push_back("IMPORT_DIR=" + settings.nixDataDir + "/nix/sandbox/");
                if (allowLocalNetworking) {
                    args.push_back("-D");
                    args.push_back(string("_ALLOW_LOCAL_NETWORKING=1"));
                }
                args.push_back(drv->builder);
            } else {
                builder = drv->builder.c_str();
                args.push_back(std::string(baseNameOf(drv->builder)));
            }
        }
#else
        else {
            builder = drv->builder.c_str();
            args.push_back(std::string(baseNameOf(drv->builder)));
        }
#endif

        for (auto & i : drv->args)
            args.push_back(rewriteStrings(i, inputRewrites));

        /* Indicate that we managed to set up the build environment. */
        writeFull(STDERR_FILENO, string("\2\n"));

        /* Execute the program.  This should not return. */
        if (drv->isBuiltin()) {
            try {
                logger = makeJSONLogger(*logger);

                BasicDerivation & drv2(*drv);
                for (auto & e : drv2.env)
                    e.second = rewriteStrings(e.second, inputRewrites);

                if (drv->builder == "builtin:fetchurl")
                    builtinFetchurl(drv2, netrcData);
                else if (drv->builder == "builtin:buildenv")
                    builtinBuildenv(drv2);
                else if (drv->builder == "builtin:unpack-channel")
                    builtinUnpackChannel(drv2);
                else
                    throw Error("unsupported builtin function '%1%'", string(drv->builder, 8));
                _exit(0);
            } catch (std::exception & e) {
                writeFull(STDERR_FILENO, e.what() + std::string("\n"));
                _exit(1);
            }
        }

#if __APPLE__
        posix_spawnattr_t attrp;

        if (posix_spawnattr_init(&attrp))
            throw SysError("failed to initialize builder");

        if (posix_spawnattr_setflags(&attrp, POSIX_SPAWN_SETEXEC))
            throw SysError("failed to initialize builder");

        if (drv->platform == "aarch64-darwin") {
            // Unset kern.curproc_arch_affinity so we can escape Rosetta
            int affinity = 0;
            sysctlbyname("kern.curproc_arch_affinity", NULL, NULL, &affinity, sizeof(affinity));

            cpu_type_t cpu = CPU_TYPE_ARM64;
            posix_spawnattr_setbinpref_np(&attrp, 1, &cpu, NULL);
        } else if (drv->platform == "x86_64-darwin") {
            cpu_type_t cpu = CPU_TYPE_X86_64;
            posix_spawnattr_setbinpref_np(&attrp, 1, &cpu, NULL);
        }

        posix_spawn(NULL, builder, NULL, &attrp, stringsToCharPtrs(args).data(), stringsToCharPtrs(envStrs).data());
#else
        execve(builder, stringsToCharPtrs(args).data(), stringsToCharPtrs(envStrs).data());
#endif

        throw SysError("executing '%1%'", drv->builder);

    } catch (Error & e) {
        writeFull(STDERR_FILENO, "\1\n");
        FdSink sink(STDERR_FILENO);
        sink << e;
        sink.flush();
        _exit(1);
    }
}


void DerivationGoal::registerOutputs()
{
    /* When using a build hook, the build hook can register the output
       as valid (by doing `nix-store --import').  If so we don't have
       to do anything here.

       We can only early return when the outputs are known a priori. For
       floating content-addressed derivations this isn't the case.
     */
    if (hook) {
        bool allValid = true;
        for (auto & i : drv->outputsAndOptPaths(worker.store)) {
            if (!i.second.second || !worker.store.isValidPath(*i.second.second))
                allValid = false;
            else
                finalOutputs.insert_or_assign(i.first, *i.second.second);
        }
        if (allValid) return;
    }

    std::map<std::string, ValidPathInfo> infos;

    /* Set of inodes seen during calls to canonicalisePathMetaData()
       for this build's outputs.  This needs to be shared between
       outputs to allow hard links between outputs. */
    InodesSeen inodesSeen;

    Path checkSuffix = ".check";
    bool keepPreviousRound = settings.keepFailed || settings.runDiffHook;

    std::exception_ptr delayedException;

    /* The paths that can be referenced are the input closures, the
       output paths, and any paths that have been built via recursive
       Nix calls. */
    StorePathSet referenceablePaths;
    for (auto & p : inputPaths) referenceablePaths.insert(p);
    for (auto & i : scratchOutputs) referenceablePaths.insert(i.second);
    for (auto & p : addedPaths) referenceablePaths.insert(p);

    /* FIXME `needsHashRewrite` should probably be removed and we get to the
       real reason why we aren't using the chroot dir */
    auto toRealPathChroot = [&](const Path & p) -> Path {
        return useChroot && !needsHashRewrite()
            ? chrootRootDir + p
            : worker.store.toRealPath(p);
    };

    /* Check whether the output paths were created, and make all
       output paths read-only.  Then get the references of each output (that we
       might need to register), so we can topologically sort them. For the ones
       that are most definitely already installed, we just store their final
       name so we can also use it in rewrites. */
    StringSet outputsToSort;
    struct AlreadyRegistered { StorePath path; };
    struct PerhapsNeedToRegister { StorePathSet refs; };
    std::map<std::string, std::variant<AlreadyRegistered, PerhapsNeedToRegister>> outputReferencesIfUnregistered;
    std::map<std::string, struct stat> outputStats;
    for (auto & [outputName, _] : drv->outputs) {
        auto actualPath = toRealPathChroot(worker.store.printStorePath(scratchOutputs.at(outputName)));

        outputsToSort.insert(outputName);

        /* Updated wanted info to remove the outputs we definitely don't need to register */
        auto & initialInfo = initialOutputs.at(outputName);

        /* Don't register if already valid, and not checking */
        initialInfo.wanted = buildMode == bmCheck
            || !(initialInfo.known && initialInfo.known->isValid());
        if (!initialInfo.wanted) {
            outputReferencesIfUnregistered.insert_or_assign(
                outputName,
                AlreadyRegistered { .path = initialInfo.known->path });
            continue;
        }

        struct stat st;
        if (lstat(actualPath.c_str(), &st) == -1) {
            if (errno == ENOENT)
                throw BuildError(
                    "builder for '%s' failed to produce output path for output '%s' at '%s'",
                    worker.store.printStorePath(drvPath), outputName, actualPath);
            throw SysError("getting attributes of path '%s'", actualPath);
        }

#ifndef __CYGWIN__
        /* Check that the output is not group or world writable, as
           that means that someone else can have interfered with the
           build.  Also, the output should be owned by the build
           user. */
        if ((!S_ISLNK(st.st_mode) && (st.st_mode & (S_IWGRP | S_IWOTH))) ||
            (buildUser && st.st_uid != buildUser->getUID()))
            throw BuildError(
                    "suspicious ownership or permission on '%s' for output '%s'; rejecting this build output",
                    actualPath, outputName);
#endif

        /* Canonicalise first.  This ensures that the path we're
           rewriting doesn't contain a hard link to /etc/shadow or
           something like that. */
        canonicalisePathMetaData(actualPath, buildUser ? buildUser->getUID() : -1, inodesSeen);

        debug("scanning for references for output '%s' in temp location '%s'", outputName, actualPath);

        /* Pass blank Sink as we are not ready to hash data at this stage. */
        NullSink blank;
        auto references = worker.store.parseStorePathSet(
            scanForReferences(blank, actualPath, worker.store.printStorePathSet(referenceablePaths)));

        outputReferencesIfUnregistered.insert_or_assign(
            outputName,
            PerhapsNeedToRegister { .refs = references });
        outputStats.insert_or_assign(outputName, std::move(st));
    }

    auto sortedOutputNames = topoSort(outputsToSort,
        {[&](const std::string & name) {
            return std::visit(overloaded {
                /* Since we'll use the already installed versions of these, we
                   can treat them as leaves and ignore any references they
                   have. */
                [&](AlreadyRegistered _) { return StringSet {}; },
                [&](PerhapsNeedToRegister refs) {
                    StringSet referencedOutputs;
                    /* FIXME build inverted map up front so no quadratic waste here */
                    for (auto & r : refs.refs)
                        for (auto & [o, p] : scratchOutputs)
                            if (r == p)
                                referencedOutputs.insert(o);
                    return referencedOutputs;
                },
            }, outputReferencesIfUnregistered.at(name));
        }},
        {[&](const std::string & path, const std::string & parent) {
            // TODO with more -vvvv also show the temporary paths for manual inspection.
            return BuildError(
                "cycle detected in build of '%s' in the references of output '%s' from output '%s'",
                worker.store.printStorePath(drvPath), path, parent);
        }});

    std::reverse(sortedOutputNames.begin(), sortedOutputNames.end());

    for (auto & outputName : sortedOutputNames) {
        auto output = drv->outputs.at(outputName);
        auto & scratchPath = scratchOutputs.at(outputName);
        auto actualPath = toRealPathChroot(worker.store.printStorePath(scratchPath));

        auto finish = [&](StorePath finalStorePath) {
            /* Store the final path */
            finalOutputs.insert_or_assign(outputName, finalStorePath);
            /* The rewrite rule will be used in downstream outputs that refer to
               use. This is why the topological sort is essential to do first
               before this for loop. */
            if (scratchPath != finalStorePath)
                outputRewrites[std::string { scratchPath.hashPart() }] = std::string { finalStorePath.hashPart() };
        };

        std::optional<StorePathSet> referencesOpt = std::visit(overloaded {
            [&](AlreadyRegistered skippedFinalPath) -> std::optional<StorePathSet> {
                finish(skippedFinalPath.path);
                return std::nullopt;
            },
            [&](PerhapsNeedToRegister r) -> std::optional<StorePathSet> {
                return r.refs;
            },
        }, outputReferencesIfUnregistered.at(outputName));

        if (!referencesOpt)
            continue;
        auto references = *referencesOpt;

        auto rewriteOutput = [&]() {
            /* Apply hash rewriting if necessary. */
            if (!outputRewrites.empty()) {
                logWarning({
                    .name = "Rewriting hashes",
                    .hint = hintfmt("rewriting hashes in '%1%'; cross fingers", actualPath),
                });

                /* FIXME: this is in-memory. */
                StringSink sink;
                dumpPath(actualPath, sink);
                deletePath(actualPath);
                sink.s = make_ref<std::string>(rewriteStrings(*sink.s, outputRewrites));
                StringSource source(*sink.s);
                restorePath(actualPath, source);

                /* FIXME: set proper permissions in restorePath() so
                   we don't have to do another traversal. */
                canonicalisePathMetaData(actualPath, -1, inodesSeen);
            }
        };

        auto rewriteRefs = [&]() -> std::pair<bool, StorePathSet> {
            /* In the CA case, we need the rewritten refs to calculate the
               final path, therefore we look for a *non-rewritten
               self-reference, and use a bool rather try to solve the
               computationally intractable fixed point. */
            std::pair<bool, StorePathSet> res {
                false,
                {},
            };
            for (auto & r : references) {
                auto name = r.name();
                auto origHash = std::string { r.hashPart() };
                if (r == scratchPath)
                    res.first = true;
                else if (outputRewrites.count(origHash) == 0)
                    res.second.insert(r);
                else {
                    std::string newRef = outputRewrites.at(origHash);
                    newRef += '-';
                    newRef += name;
                    res.second.insert(StorePath { newRef });
                }
            }
            return res;
        };

        auto newInfoFromCA = [&](const DerivationOutputCAFloating outputHash) -> ValidPathInfo {
            auto & st = outputStats.at(outputName);
            if (outputHash.method == FileIngestionMethod::Flat) {
                /* The output path should be a regular file without execute permission. */
                if (!S_ISREG(st.st_mode) || (st.st_mode & S_IXUSR) != 0)
                    throw BuildError(
                        "output path '%1%' should be a non-executable regular file "
                        "since recursive hashing is not enabled (outputHashMode=flat)",
                        actualPath);
            }
            rewriteOutput();
            /* FIXME optimize and deduplicate with addToStore */
            std::string oldHashPart { scratchPath.hashPart() };
            HashModuloSink caSink { outputHash.hashType, oldHashPart };
            switch (outputHash.method) {
            case FileIngestionMethod::Recursive:
                dumpPath(actualPath, caSink);
                break;
            case FileIngestionMethod::Flat:
                readFile(actualPath, caSink);
                break;
            }
            auto got = caSink.finish().first;
            auto refs = rewriteRefs();
            HashModuloSink narSink { htSHA256, oldHashPart };
            dumpPath(actualPath, narSink);
            auto narHashAndSize = narSink.finish();
            ValidPathInfo newInfo0 {
                worker.store.makeFixedOutputPath(
                    outputHash.method,
                    got,
                    outputPathName(drv->name, outputName),
                    refs.second,
                    refs.first),
                narHashAndSize.first,
            };
            newInfo0.narSize = narHashAndSize.second;
            newInfo0.ca = FixedOutputHash {
                .method = outputHash.method,
                .hash = got,
            };
            newInfo0.references = refs.second;
            if (refs.first)
                newInfo0.references.insert(newInfo0.path);
            if (scratchPath != newInfo0.path) {
                // Also rewrite the output path
                auto source = sinkToSource([&](Sink & nextSink) {
                    StringSink sink;
                    dumpPath(actualPath, sink);
                    RewritingSink rsink2(oldHashPart, std::string(newInfo0.path.hashPart()), nextSink);
                    rsink2(*sink.s);
                    rsink2.flush();
                });
                Path tmpPath = actualPath + ".tmp";
                restorePath(tmpPath, *source);
                deletePath(actualPath);
                movePath(tmpPath, actualPath);
            }

            assert(newInfo0.ca);
            return newInfo0;
        };

        ValidPathInfo newInfo = std::visit(overloaded {
            [&](DerivationOutputInputAddressed output) {
                /* input-addressed case */
                auto requiredFinalPath = output.path;
                /* Preemptively add rewrite rule for final hash, as that is
                   what the NAR hash will use rather than normalized-self references */
                if (scratchPath != requiredFinalPath)
                    outputRewrites.insert_or_assign(
                        std::string { scratchPath.hashPart() },
                        std::string { requiredFinalPath.hashPart() });
                rewriteOutput();
                auto narHashAndSize = hashPath(htSHA256, actualPath);
                ValidPathInfo newInfo0 { requiredFinalPath, narHashAndSize.first };
                newInfo0.narSize = narHashAndSize.second;
                auto refs = rewriteRefs();
                newInfo0.references = refs.second;
                if (refs.first)
                    newInfo0.references.insert(newInfo0.path);
                return newInfo0;
            },
            [&](DerivationOutputCAFixed dof) {
                auto newInfo0 = newInfoFromCA(DerivationOutputCAFloating {
                    .method = dof.hash.method,
                    .hashType = dof.hash.hash.type,
                });

                /* Check wanted hash */
                Hash & wanted = dof.hash.hash;
                assert(newInfo0.ca);
                auto got = getContentAddressHash(*newInfo0.ca);
                if (wanted != got) {
                    /* Throw an error after registering the path as
                       valid. */
                    worker.hashMismatch = true;
                    delayedException = std::make_exception_ptr(
                        BuildError("hash mismatch in fixed-output derivation '%s':\n  specified: %s\n     got:    %s",
                            worker.store.printStorePath(drvPath),
                            wanted.to_string(SRI, true),
                            got.to_string(SRI, true)));
                }
                return newInfo0;
            },
            [&](DerivationOutputCAFloating dof) {
                return newInfoFromCA(dof);
            },
                [&](DerivationOutputDeferred) {
                // No derivation should reach that point without having been
                // rewritten first
                assert(false);
                // Ugly, but the compiler insists on having this return a value
                // of type `ValidPathInfo` despite the `assert(false)`, so
                // let's provide it
                return *(ValidPathInfo*)0;
            },
        }, output.output);

        /* Calculate where we'll move the output files. In the checking case we
           will leave leave them where they are, for now, rather than move to
           their usual "final destination" */
        auto finalDestPath = worker.store.printStorePath(newInfo.path);

        /* Lock final output path, if not already locked. This happens with
           floating CA derivations and hash-mismatching fixed-output
           derivations. */
        PathLocks dynamicOutputLock;
        auto optFixedPath = output.path(worker.store, drv->name, outputName);
        if (!optFixedPath ||
            worker.store.printStorePath(*optFixedPath) != finalDestPath)
        {
            assert(newInfo.ca);
            dynamicOutputLock.lockPaths({worker.store.toRealPath(finalDestPath)});
        }

        /* Move files, if needed */
        if (worker.store.toRealPath(finalDestPath) != actualPath) {
            if (buildMode == bmRepair) {
                /* Path already exists, need to replace it */
                replaceValidPath(worker.store.toRealPath(finalDestPath), actualPath);
                actualPath = worker.store.toRealPath(finalDestPath);
            } else if (buildMode == bmCheck) {
                /* Path already exists, and we want to compare, so we leave out
                   new path in place. */
            } else if (worker.store.isValidPath(newInfo.path)) {
                /* Path already exists because CA path produced by something
                   else. No moving needed. */
                assert(newInfo.ca);
            } else {
                auto destPath = worker.store.toRealPath(finalDestPath);
                movePath(actualPath, destPath);
                actualPath = destPath;
            }
        }

        auto localStoreP = dynamic_cast<LocalStore *>(&worker.store);
        if (!localStoreP)
            Unsupported("Can only register outputs with local store");
        auto & localStore = *localStoreP;

        if (buildMode == bmCheck) {

            if (!worker.store.isValidPath(newInfo.path)) continue;
            ValidPathInfo oldInfo(*worker.store.queryPathInfo(newInfo.path));
            if (newInfo.narHash != oldInfo.narHash) {
                worker.checkMismatch = true;
                if (settings.runDiffHook || settings.keepFailed) {
                    auto dst = worker.store.toRealPath(finalDestPath + checkSuffix);
                    deletePath(dst);
                    movePath(actualPath, dst);

                    handleDiffHook(
                        buildUser ? buildUser->getUID() : getuid(),
                        buildUser ? buildUser->getGID() : getgid(),
                        finalDestPath, dst, worker.store.printStorePath(drvPath), tmpDir);

                    throw NotDeterministic("derivation '%s' may not be deterministic: output '%s' differs from '%s'",
                        worker.store.printStorePath(drvPath), worker.store.toRealPath(finalDestPath), dst);
                } else
                    throw NotDeterministic("derivation '%s' may not be deterministic: output '%s' differs",
                        worker.store.printStorePath(drvPath), worker.store.toRealPath(finalDestPath));
            }

            /* Since we verified the build, it's now ultimately trusted. */
            if (!oldInfo.ultimate) {
                oldInfo.ultimate = true;
                localStore.signPathInfo(oldInfo);
                localStore.registerValidPaths({{oldInfo.path, oldInfo}});
            }

            continue;
        }

        /* For debugging, print out the referenced and unreferenced paths. */
        for (auto & i : inputPaths) {
            auto j = references.find(i);
            if (j == references.end())
                debug("unreferenced input: '%1%'", worker.store.printStorePath(i));
            else
                debug("referenced input: '%1%'", worker.store.printStorePath(i));
        }

        if (curRound == nrRounds) {
            localStore.optimisePath(actualPath); // FIXME: combine with scanForReferences()
            worker.markContentsGood(newInfo.path);
        }

        newInfo.deriver = drvPath;
        newInfo.ultimate = true;
        localStore.signPathInfo(newInfo);

        finish(newInfo.path);

        /* If it's a CA path, register it right away. This is necessary if it
           isn't statically known so that we can safely unlock the path before
           the next iteration */
        if (newInfo.ca)
            localStore.registerValidPaths({{newInfo.path, newInfo}});

        infos.emplace(outputName, std::move(newInfo));
    }

    if (buildMode == bmCheck) return;

    /* Apply output checks. */
    checkOutputs(infos);

    /* Compare the result with the previous round, and report which
       path is different, if any.*/
    if (curRound > 1 && prevInfos != infos) {
        assert(prevInfos.size() == infos.size());
        for (auto i = prevInfos.begin(), j = infos.begin(); i != prevInfos.end(); ++i, ++j)
            if (!(*i == *j)) {
                result.isNonDeterministic = true;
                Path prev = worker.store.printStorePath(i->second.path) + checkSuffix;
                bool prevExists = keepPreviousRound && pathExists(prev);
                hintformat hint = prevExists
                    ? hintfmt("output '%s' of '%s' differs from '%s' from previous round",
                        worker.store.printStorePath(i->second.path), worker.store.printStorePath(drvPath), prev)
                    : hintfmt("output '%s' of '%s' differs from previous round",
                        worker.store.printStorePath(i->second.path), worker.store.printStorePath(drvPath));

                handleDiffHook(
                    buildUser ? buildUser->getUID() : getuid(),
                    buildUser ? buildUser->getGID() : getgid(),
                    prev, worker.store.printStorePath(i->second.path),
                    worker.store.printStorePath(drvPath), tmpDir);

                if (settings.enforceDeterminism)
                    throw NotDeterministic(hint);

                logError({
                    .name = "Output determinism error",
                    .hint = hint
                });

                curRound = nrRounds; // we know enough, bail out early
            }
    }

    /* If this is the first round of several, then move the output out of the way. */
    if (nrRounds > 1 && curRound == 1 && curRound < nrRounds && keepPreviousRound) {
        for (auto & [_, outputStorePath] : finalOutputs) {
            auto path = worker.store.printStorePath(outputStorePath);
            Path prev = path + checkSuffix;
            deletePath(prev);
            Path dst = path + checkSuffix;
            if (rename(path.c_str(), dst.c_str()))
                throw SysError("renaming '%s' to '%s'", path, dst);
        }
    }

    if (curRound < nrRounds) {
        prevInfos = std::move(infos);
        return;
    }

    /* Remove the .check directories if we're done. FIXME: keep them
       if the result was not determistic? */
    if (curRound == nrRounds) {
        for (auto & [_, outputStorePath] : finalOutputs) {
            Path prev = worker.store.printStorePath(outputStorePath) + checkSuffix;
            deletePath(prev);
        }
    }

    /* Register each output path as valid, and register the sets of
       paths referenced by each of them.  If there are cycles in the
       outputs, this will fail. */
    {
        auto localStoreP = dynamic_cast<LocalStore *>(&worker.store);
        if (!localStoreP)
            Unsupported("Can only register outputs with local store");
        auto & localStore = *localStoreP;

        ValidPathInfos infos2;
        for (auto & [outputName, newInfo] : infos) {
            infos2.insert_or_assign(newInfo.path, newInfo);
        }
        localStore.registerValidPaths(infos2);
    }

    /* In case of a fixed-output derivation hash mismatch, throw an
       exception now that we have registered the output as valid. */
    if (delayedException)
        std::rethrow_exception(delayedException);

    /* If we made it this far, we are sure the output matches the derivation
       (since the delayedException would be a fixed output CA mismatch). That
       means it's safe to link the derivation to the output hash. We must do
       that for floating CA derivations, which otherwise couldn't be cached,
       but it's fine to do in all cases. */

    if (settings.isExperimentalFeatureEnabled("ca-derivations")) {
        auto outputHashes = staticOutputHashes(worker.store, *drv);
        for (auto& [outputName, newInfo] : infos)
            worker.store.registerDrvOutput(Realisation{
                .id = DrvOutput{outputHashes.at(outputName), outputName},
                .outPath = newInfo.path});
    }
}


void DerivationGoal::checkOutputs(const std::map<Path, ValidPathInfo> & outputs)
{
    std::map<Path, const ValidPathInfo &> outputsByPath;
    for (auto & output : outputs)
        outputsByPath.emplace(worker.store.printStorePath(output.second.path), output.second);

    for (auto & output : outputs) {
        auto & outputName = output.first;
        auto & info = output.second;

        struct Checks
        {
            bool ignoreSelfRefs = false;
            std::optional<uint64_t> maxSize, maxClosureSize;
            std::optional<Strings> allowedReferences, allowedRequisites, disallowedReferences, disallowedRequisites;
        };

        /* Compute the closure and closure size of some output. This
           is slightly tricky because some of its references (namely
           other outputs) may not be valid yet. */
        auto getClosure = [&](const StorePath & path)
        {
            uint64_t closureSize = 0;
            StorePathSet pathsDone;
            std::queue<StorePath> pathsLeft;
            pathsLeft.push(path);

            while (!pathsLeft.empty()) {
                auto path = pathsLeft.front();
                pathsLeft.pop();
                if (!pathsDone.insert(path).second) continue;

                auto i = outputsByPath.find(worker.store.printStorePath(path));
                if (i != outputsByPath.end()) {
                    closureSize += i->second.narSize;
                    for (auto & ref : i->second.references)
                        pathsLeft.push(ref);
                } else {
                    auto info = worker.store.queryPathInfo(path);
                    closureSize += info->narSize;
                    for (auto & ref : info->references)
                        pathsLeft.push(ref);
                }
            }

            return std::make_pair(std::move(pathsDone), closureSize);
        };

        auto applyChecks = [&](const Checks & checks)
        {
            if (checks.maxSize && info.narSize > *checks.maxSize)
                throw BuildError("path '%s' is too large at %d bytes; limit is %d bytes",
                    worker.store.printStorePath(info.path), info.narSize, *checks.maxSize);

            if (checks.maxClosureSize) {
                uint64_t closureSize = getClosure(info.path).second;
                if (closureSize > *checks.maxClosureSize)
                    throw BuildError("closure of path '%s' is too large at %d bytes; limit is %d bytes",
                        worker.store.printStorePath(info.path), closureSize, *checks.maxClosureSize);
            }

            auto checkRefs = [&](const std::optional<Strings> & value, bool allowed, bool recursive)
            {
                if (!value) return;

                /* Parse a list of reference specifiers.  Each element must
                   either be a store path, or the symbolic name of the output
                   of the derivation (such as `out'). */
                StorePathSet spec;
                for (auto & i : *value) {
                    if (worker.store.isStorePath(i))
                        spec.insert(worker.store.parseStorePath(i));
                    else if (finalOutputs.count(i))
                        spec.insert(finalOutputs.at(i));
                    else throw BuildError("derivation contains an illegal reference specifier '%s'", i);
                }

                auto used = recursive
                    ? getClosure(info.path).first
                    : info.references;

                if (recursive && checks.ignoreSelfRefs)
                    used.erase(info.path);

                StorePathSet badPaths;

                for (auto & i : used)
                    if (allowed) {
                        if (!spec.count(i))
                            badPaths.insert(i);
                    } else {
                        if (spec.count(i))
                            badPaths.insert(i);
                    }

                if (!badPaths.empty()) {
                    string badPathsStr;
                    for (auto & i : badPaths) {
                        badPathsStr += "\n  ";
                        badPathsStr += worker.store.printStorePath(i);
                    }
                    throw BuildError("output '%s' is not allowed to refer to the following paths:%s",
                        worker.store.printStorePath(info.path), badPathsStr);
                }
            };

            checkRefs(checks.allowedReferences, true, false);
            checkRefs(checks.allowedRequisites, true, true);
            checkRefs(checks.disallowedReferences, false, false);
            checkRefs(checks.disallowedRequisites, false, true);
        };

        if (auto structuredAttrs = parsedDrv->getStructuredAttrs()) {
            auto outputChecks = structuredAttrs->find("outputChecks");
            if (outputChecks != structuredAttrs->end()) {
                auto output = outputChecks->find(outputName);

                if (output != outputChecks->end()) {
                    Checks checks;

                    auto maxSize = output->find("maxSize");
                    if (maxSize != output->end())
                        checks.maxSize = maxSize->get<uint64_t>();

                    auto maxClosureSize = output->find("maxClosureSize");
                    if (maxClosureSize != output->end())
                        checks.maxClosureSize = maxClosureSize->get<uint64_t>();

                    auto get = [&](const std::string & name) -> std::optional<Strings> {
                        auto i = output->find(name);
                        if (i != output->end()) {
                            Strings res;
                            for (auto j = i->begin(); j != i->end(); ++j) {
                                if (!j->is_string())
                                    throw Error("attribute '%s' of derivation '%s' must be a list of strings", name, worker.store.printStorePath(drvPath));
                                res.push_back(j->get<std::string>());
                            }
                            checks.disallowedRequisites = res;
                            return res;
                        }
                        return {};
                    };

                    checks.allowedReferences = get("allowedReferences");
                    checks.allowedRequisites = get("allowedRequisites");
                    checks.disallowedReferences = get("disallowedReferences");
                    checks.disallowedRequisites = get("disallowedRequisites");

                    applyChecks(checks);
                }
            }
        } else {
            // legacy non-structured-attributes case
            Checks checks;
            checks.ignoreSelfRefs = true;
            checks.allowedReferences = parsedDrv->getStringsAttr("allowedReferences");
            checks.allowedRequisites = parsedDrv->getStringsAttr("allowedRequisites");
            checks.disallowedReferences = parsedDrv->getStringsAttr("disallowedReferences");
            checks.disallowedRequisites = parsedDrv->getStringsAttr("disallowedRequisites");
            applyChecks(checks);
        }
    }
}


Path DerivationGoal::openLogFile()
{
    logSize = 0;

    if (!settings.keepLog) return "";

    auto baseName = std::string(baseNameOf(worker.store.printStorePath(drvPath)));

    /* Create a log file. */
    Path logDir;
    if (auto localStore = dynamic_cast<LocalStore *>(&worker.store))
        logDir = localStore->logDir;
    else
        logDir = settings.nixLogDir;
    Path dir = fmt("%s/%s/%s/", logDir, LocalFSStore::drvsLogDir, string(baseName, 0, 2));
    createDirs(dir);

    Path logFileName = fmt("%s/%s%s", dir, string(baseName, 2),
        settings.compressLog ? ".bz2" : "");

    fdLogFile = open(logFileName.c_str(), O_CREAT | O_WRONLY | O_TRUNC | O_CLOEXEC, 0666);
    if (!fdLogFile) throw SysError("creating log file '%1%'", logFileName);

    logFileSink = std::make_shared<FdSink>(fdLogFile.get());

    if (settings.compressLog)
        logSink = std::shared_ptr<CompressionSink>(makeCompressionSink("bzip2", *logFileSink));
    else
        logSink = logFileSink;

    return logFileName;
}


void DerivationGoal::closeLogFile()
{
    auto logSink2 = std::dynamic_pointer_cast<CompressionSink>(logSink);
    if (logSink2) logSink2->finish();
    if (logFileSink) logFileSink->flush();
    logSink = logFileSink = 0;
    fdLogFile = -1;
}


void DerivationGoal::deleteTmpDir(bool force)
{
    if (tmpDir != "") {
        /* Don't keep temporary directories for builtins because they
           might have privileged stuff (like a copy of netrc). */
        if (settings.keepFailed && !force && !drv->isBuiltin()) {
            printError("note: keeping build directory '%s'", tmpDir);
            chmod(tmpDir.c_str(), 0755);
        }
        else
            deletePath(tmpDir);
        tmpDir = "";
    }
}


void DerivationGoal::handleChildOutput(int fd, const string & data)
{
    if ((hook && fd == hook->builderOut.readSide.get()) ||
        (!hook && fd == builderOut.readSide.get()))
    {
        logSize += data.size();
        if (settings.maxLogSize && logSize > settings.maxLogSize) {
            killChild();
            done(
                BuildResult::LogLimitExceeded,
                Error("%s killed after writing more than %d bytes of log output",
                    getName(), settings.maxLogSize));
            return;
        }

        for (auto c : data)
            if (c == '\r')
                currentLogLinePos = 0;
            else if (c == '\n')
                flushLine();
            else {
                if (currentLogLinePos >= currentLogLine.size())
                    currentLogLine.resize(currentLogLinePos + 1);
                currentLogLine[currentLogLinePos++] = c;
            }

        if (logSink) (*logSink)(data);
    }

    if (hook && fd == hook->fromHook.readSide.get()) {
        for (auto c : data)
            if (c == '\n') {
                handleJSONLogMessage(currentHookLine, worker.act, hook->activities, true);
                currentHookLine.clear();
            } else
                currentHookLine += c;
    }
}


void DerivationGoal::handleEOF(int fd)
{
    if (!currentLogLine.empty()) flushLine();
    worker.wakeUp(shared_from_this());
}


void DerivationGoal::flushLine()
{
    if (handleJSONLogMessage(currentLogLine, *act, builderActivities, false))
        ;

    else {
        logTail.push_back(currentLogLine);
        if (logTail.size() > settings.logLines) logTail.pop_front();

        act->result(resBuildLogLine, currentLogLine);
    }

    currentLogLine = "";
    currentLogLinePos = 0;
}


std::map<std::string, std::optional<StorePath>> DerivationGoal::queryPartialDerivationOutputMap()
{
    if (!useDerivation || drv->type() != DerivationType::CAFloating) {
        std::map<std::string, std::optional<StorePath>> res;
        for (auto & [name, output] : drv->outputs)
            res.insert_or_assign(name, output.path(worker.store, drv->name, name));
        return res;
    } else {
        return worker.store.queryPartialDerivationOutputMap(drvPath);
    }
}

OutputPathMap DerivationGoal::queryDerivationOutputMap()
{
    if (!useDerivation || drv->type() != DerivationType::CAFloating) {
        OutputPathMap res;
        for (auto & [name, output] : drv->outputsAndOptPaths(worker.store))
            res.insert_or_assign(name, *output.second);
        return res;
    } else {
        return worker.store.queryDerivationOutputMap(drvPath);
    }
}


void DerivationGoal::checkPathValidity()
{
    bool checkHash = buildMode == bmRepair;
    for (auto & i : queryPartialDerivationOutputMap()) {
        InitialOutput info {
            .wanted = wantOutput(i.first, wantedOutputs),
        };
        if (i.second) {
            auto outputPath = *i.second;
            info.known = {
                .path = outputPath,
                .status = !worker.store.isValidPath(outputPath)
                    ? PathStatus::Absent
                    : !checkHash || worker.pathContentsGood(outputPath)
                    ? PathStatus::Valid
                    : PathStatus::Corrupt,
            };
        }
        initialOutputs.insert_or_assign(i.first, info);
    }
}


StorePath DerivationGoal::makeFallbackPath(std::string_view outputName)
{
    return worker.store.makeStorePath(
        "rewrite:" + std::string(drvPath.to_string()) + ":name:" + std::string(outputName),
        Hash(htSHA256), outputPathName(drv->name, outputName));
}


StorePath DerivationGoal::makeFallbackPath(const StorePath & path)
{
    return worker.store.makeStorePath(
        "rewrite:" + std::string(drvPath.to_string()) + ":" + std::string(path.to_string()),
        Hash(htSHA256), path.name());
}


void DerivationGoal::done(BuildResult::Status status, std::optional<Error> ex)
{
    result.status = status;
    if (ex)
        result.errorMsg = ex->what();
    amDone(result.success() ? ecSuccess : ecFailed, ex);
    if (result.status == BuildResult::TimedOut)
        worker.timedOut = true;
    if (result.status == BuildResult::PermanentFailure)
        worker.permanentFailure = true;

    mcExpectedBuilds.reset();
    mcRunningBuilds.reset();

    if (result.success()) {
        if (status == BuildResult::Built)
            worker.doneBuilds++;
    } else {
        if (status != BuildResult::DependencyFailed)
            worker.failedBuilds++;
    }

    worker.updateProgress();
}


}<|MERGE_RESOLUTION|>--- conflicted
+++ resolved
@@ -688,21 +688,13 @@
 }
 
 void DerivationGoal::tryLocalBuild() {
-<<<<<<< HEAD
-    bool buildLocally = buildMode != bmNormal || parsedDrv->willBuildLocally(worker.store);
-
-    /* Make sure that we are allowed to start a build.  If this
-       derivation prefers to be done locally, do it even if
-       maxBuildJobs is 0. */
+    /* Make sure that we are allowed to start a build. */
     if (!dynamic_cast<LocalStore *>(&worker.store)) {
         throw Error(
             "unable to build with a primary store that isn't a local store; "
             "either pass a different '--store' or enable remote builds."
             "\nhttps://nixos.org/nix/manual/#chap-distributed-builds");
     }
-=======
-    /* Make sure that we are allowed to start a build. */
->>>>>>> 7a472a76
     unsigned int curBuilds = worker.getNrLocalBuilds();
     if (curBuilds >= settings.maxBuildJobs) {
         worker.waitForBuildSlot(shared_from_this());

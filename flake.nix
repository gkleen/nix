{
  description = "The purely functional package manager";

  inputs.nixpkgs.url = "nixpkgs/nixos-21.05-small";
  inputs.lowdown-src = { url = "github:kristapsdz/lowdown/VERSION_0_8_4"; flake = false; };

  outputs = { self, nixpkgs, lowdown-src }:

    let

      version = builtins.readFile ./.version + versionSuffix;
      versionSuffix =
        if officialRelease
        then ""
        else "pre${builtins.substring 0 8 (self.lastModifiedDate or self.lastModified or "19700101")}_${self.shortRev or "dirty"}";

      officialRelease = false;

      linux64BitSystems = [ "x86_64-linux" "aarch64-linux" ];
      linuxSystems = linux64BitSystems ++ [ "i686-linux" ];
      systems = linuxSystems ++ [ "x86_64-darwin" "aarch64-darwin" ];

      crossSystems = [ "armv6l-linux" "armv7l-linux" ];

      forAllSystems = f: nixpkgs.lib.genAttrs systems (system: f system);

      # Memoize nixpkgs for different platforms for efficiency.
      nixpkgsFor = forAllSystems (system:
        import nixpkgs {
          inherit system;
          overlays = [ self.overlay ];
        }
      );

      commonDeps = pkgs: with pkgs; rec {
        # Use "busybox-sandbox-shell" if present,
        # if not (legacy) fallback and hope it's sufficient.
        sh = pkgs.busybox-sandbox-shell or (busybox.override {
          useMusl = true;
          enableStatic = true;
          enableMinimal = true;
          extraConfig = ''
            CONFIG_FEATURE_FANCY_ECHO y
            CONFIG_FEATURE_SH_MATH y
            CONFIG_FEATURE_SH_MATH_64 y

            CONFIG_ASH y
            CONFIG_ASH_OPTIMIZE_FOR_SIZE y

            CONFIG_ASH_ALIAS y
            CONFIG_ASH_BASH_COMPAT y
            CONFIG_ASH_CMDCMD y
            CONFIG_ASH_ECHO y
            CONFIG_ASH_GETOPTS y
            CONFIG_ASH_INTERNAL_GLOB y
            CONFIG_ASH_JOB_CONTROL y
            CONFIG_ASH_PRINTF y
            CONFIG_ASH_TEST y
          '';
        });

        configureFlags =
          lib.optionals stdenv.isLinux [
            "--with-sandbox-shell=${sh}/bin/busybox"
            "LDFLAGS=-fuse-ld=gold"
          ];


        nativeBuildDeps =
          [
            buildPackages.bison
            buildPackages.flex
            (lib.getBin buildPackages.lowdown)
            buildPackages.mdbook
            buildPackages.autoconf-archive
            buildPackages.autoreconfHook
            buildPackages.pkgconfig

            # Tests
            buildPackages.git
            buildPackages.mercurial
            buildPackages.jq
<<<<<<< HEAD
          ] ++ lib.optional stdenv.hostPlatform.isLinux buildPackages.utillinuxMinimal;
=======
          ]
          ++ lib.optionals stdenv.isLinux [(pkgs.util-linuxMinimal or pkgs.utillinuxMinimal)];
>>>>>>> bf68c693

        buildDeps =
          [ curl
            bzip2 xz brotli editline
            openssl sqlite
            libarchive
            boost
            nlohmann_json
            lowdown
            gmock
          ]
<<<<<<< HEAD
          ++ lib.optional stdenv.isLinux libseccomp
=======
          ++ lib.optionals stdenv.isLinux [libseccomp]
>>>>>>> bf68c693
          ++ lib.optional (stdenv.isLinux || stdenv.isDarwin) libsodium
          ++ lib.optional stdenv.hostPlatform.isx86_64 libcpuid;

        awsDeps = lib.optional (stdenv.isLinux || stdenv.isDarwin)
          (aws-sdk-cpp.override {
            apis = ["s3" "transfer"];
            customMemoryManagement = false;
          });

        propagatedDeps =
          [ (boehmgc.override { enableLargeConfig = true; })
          ];

        perlDeps =
          [ perl
            perlPackages.DBDSQLite
          ];
      };

    installScriptFor = systems:
      with nixpkgsFor.x86_64-linux;
        runCommand "installer-script"
          { buildInputs = [ nix ];
          }
          ''
            mkdir -p $out/nix-support

            # Converts /nix/store/50p3qk8kka9dl6wyq40vydq945k0j3kv-nix-2.4pre20201102_550e11f/bin/nix
            # To 50p3qk8kka9dl6wyq40vydq945k0j3kv/bin/nix
            tarballPath() {
              # Remove the store prefix
              local path=''${1#${builtins.storeDir}/}
              # Get the path relative to the derivation root
              local rest=''${path#*/}
              # Get the derivation hash
              local drvHash=''${path%%-*}
              echo "$drvHash/$rest"
            }

            substitute ${./scripts/install.in} $out/install \
              ${pkgs.lib.concatMapStrings
                (system:
                  '' \
                  --replace '@tarballHash_${system}@' $(nix --experimental-features nix-command hash-file --base16 --type sha256 ${self.hydraJobs.binaryTarball.${system}}/*.tar.xz) \
                  --replace '@tarballPath_${system}@' $(tarballPath ${self.hydraJobs.binaryTarball.${system}}/*.tar.xz) \
                  ''
                )
                systems
              } --replace '@nixVersion@' ${version}

            echo "file installer $out/install" >> $out/nix-support/hydra-build-products
          '';

      testNixVersions = pkgs: client: daemon: with commonDeps pkgs; pkgs.stdenv.mkDerivation {
        NIX_DAEMON_PACKAGE = daemon;
        NIX_CLIENT_PACKAGE = client;
        # Must keep this name short as OSX has a rather strict limit on the
        # socket path length, and this name appears in the path of the
        # nix-daemon socket used in the tests
        name = "nix-tests";
        inherit version;

        src = self;

        VERSION_SUFFIX = versionSuffix;

        nativeBuildInputs = nativeBuildDeps;
        buildInputs = buildDeps ++ awsDeps;
        propagatedBuildInputs = propagatedDeps;

        enableParallelBuilding = true;

        dontBuild = true;
        doInstallCheck = true;

        installPhase = ''
          mkdir -p $out
        '';
        installCheckPhase = "make installcheck";

      };

    in {

      # A Nixpkgs overlay that overrides the 'nix' and
      # 'nix.perl-bindings' packages.
      overlay = final: prev: {

        # An older version of Nix to test against when using the daemon.
        # Currently using `nixUnstable` as the stable one doesn't respect
        # `NIX_DAEMON_SOCKET_PATH` which is needed for the tests.
        nixStable = prev.nix;

        nix = with final; with commonDeps pkgs; stdenv.mkDerivation {
          name = "nix-${version}";
          inherit version;

          src = self;

          VERSION_SUFFIX = versionSuffix;

          outputs = [ "out" "dev" "doc" ];

          nativeBuildInputs = nativeBuildDeps;
          buildInputs = buildDeps ++ awsDeps;

          propagatedBuildInputs = propagatedDeps;

          preConfigure =
            ''
              # Copy libboost_context so we don't get all of Boost in our closure.
              # https://github.com/NixOS/nixpkgs/issues/45462
              mkdir -p $out/lib
              cp -pd ${boost}/lib/{libboost_context*,libboost_thread*,libboost_system*} $out/lib
              rm -f $out/lib/*.a
              ${lib.optionalString stdenv.isLinux ''
                chmod u+w $out/lib/*.so.*
                patchelf --set-rpath $out/lib:${stdenv.cc.cc.lib}/lib $out/lib/libboost_thread.so.*
              ''}
            '';

          configureFlags = configureFlags ++
            [ "--sysconfdir=/etc" ];

          enableParallelBuilding = true;

          makeFlags = "profiledir=$(out)/etc/profile.d PRECOMPILE_HEADERS=1";

          doCheck = true;

          installFlags = "sysconfdir=$(out)/etc";

          postInstall = ''
            mkdir -p $doc/nix-support
            echo "doc manual $doc/share/doc/nix/manual" >> $doc/nix-support/hydra-build-products
          '';

          doInstallCheck = true;
          installCheckFlags = "sysconfdir=$(out)/etc";

          separateDebugInfo = true;

          strictDeps = true;

          passthru.perl-bindings = with final; stdenv.mkDerivation {
            name = "nix-perl-${version}";

            src = self;

            nativeBuildInputs =
              [ buildPackages.autoconf-archive
                buildPackages.autoreconfHook
                buildPackages.pkgconfig
              ];

            buildInputs =
              [ nix
                curl
                bzip2
                xz
                pkgs.perl
                boost
                nlohmann_json
              ]
              ++ lib.optional (stdenv.isLinux || stdenv.isDarwin) libsodium
              ++ lib.optional stdenv.isDarwin darwin.apple_sdk.frameworks.Security;

            configureFlags = ''
              --with-dbi=${perlPackages.DBI}/${pkgs.perl.libPrefix}
              --with-dbd-sqlite=${perlPackages.DBDSQLite}/${pkgs.perl.libPrefix}
            '';

            enableParallelBuilding = true;

            postUnpack = "sourceRoot=$sourceRoot/perl";
          };

        };

        lowdown = with final; stdenv.mkDerivation rec {
          name = "lowdown-0.8.4";

          /*
          src = fetchurl {
            url = "https://kristaps.bsd.lv/lowdown/snapshots/${name}.tar.gz";
            hash = "sha512-U9WeGoInT9vrawwa57t6u9dEdRge4/P+0wLxmQyOL9nhzOEUU2FRz2Be9H0dCjYE7p2v3vCXIYk40M+jjULATw==";
          };
          */

          src = lowdown-src;

          outputs = [ "out" "bin" "dev" ];

          nativeBuildInputs = [ buildPackages.which ];

          configurePhase = ''
              ${if (stdenv.isDarwin && stdenv.isAarch64) then "echo \"HAVE_SANDBOX_INIT=false\" > configure.local" else ""}
              ./configure \
                PREFIX=${placeholder "dev"} \
                BINDIR=${placeholder "bin"}/bin
            '';
        };

      };

      hydraJobs = {

        # Binary package for various platforms.
        build = nixpkgs.lib.genAttrs systems (system: self.packages.${system}.nix);

        buildStatic = nixpkgs.lib.genAttrs linux64BitSystems (system: self.packages.${system}.nix-static);

        buildCross = nixpkgs.lib.genAttrs crossSystems (crossSystem:
          nixpkgs.lib.genAttrs linux64BitSystems (system: self.packages.${system}."nix-${crossSystem}"));

        # Perl bindings for various platforms.
        perlBindings = nixpkgs.lib.genAttrs systems (system: self.packages.${system}.nix.perl-bindings);

        # Binary tarball for various platforms, containing a Nix store
        # with the closure of 'nix' package, and the second half of
        # the installation script.
        binaryTarball = nixpkgs.lib.genAttrs systems (system:

          with nixpkgsFor.${system};

          let
            installerClosureInfo = closureInfo { rootPaths = [ nix cacert ]; };
          in

          runCommand "nix-binary-tarball-${version}"
            { #nativeBuildInputs = lib.optional (system != "aarch64-linux") shellcheck;
              meta.description = "Distribution-independent Nix bootstrap binaries for ${system}";
            }
            ''
              cp ${installerClosureInfo}/registration $TMPDIR/reginfo
              cp ${./scripts/create-darwin-volume.sh} $TMPDIR/create-darwin-volume.sh
              substitute ${./scripts/install-nix-from-closure.sh} $TMPDIR/install \
                --subst-var-by nix ${nix} \
                --subst-var-by cacert ${cacert}

              substitute ${./scripts/install-darwin-multi-user.sh} $TMPDIR/install-darwin-multi-user.sh \
                --subst-var-by nix ${nix} \
                --subst-var-by cacert ${cacert}
              substitute ${./scripts/install-systemd-multi-user.sh} $TMPDIR/install-systemd-multi-user.sh \
                --subst-var-by nix ${nix} \
                --subst-var-by cacert ${cacert}
              substitute ${./scripts/install-multi-user.sh} $TMPDIR/install-multi-user \
                --subst-var-by nix ${nix} \
                --subst-var-by cacert ${cacert}

              if type -p shellcheck; then
                # SC1090: Don't worry about not being able to find
                #         $nix/etc/profile.d/nix.sh
                shellcheck --exclude SC1090 $TMPDIR/install
                shellcheck $TMPDIR/create-darwin-volume.sh
                shellcheck $TMPDIR/install-darwin-multi-user.sh
                shellcheck $TMPDIR/install-systemd-multi-user.sh

                # SC1091: Don't panic about not being able to source
                #         /etc/profile
                # SC2002: Ignore "useless cat" "error", when loading
                #         .reginfo, as the cat is a much cleaner
                #         implementation, even though it is "useless"
                # SC2116: Allow ROOT_HOME=$(echo ~root) for resolving
                #         root's home directory
                shellcheck --external-sources \
                  --exclude SC1091,SC2002,SC2116 $TMPDIR/install-multi-user
              fi

              chmod +x $TMPDIR/install
              chmod +x $TMPDIR/create-darwin-volume.sh
              chmod +x $TMPDIR/install-darwin-multi-user.sh
              chmod +x $TMPDIR/install-systemd-multi-user.sh
              chmod +x $TMPDIR/install-multi-user
              dir=nix-${version}-${system}
              fn=$out/$dir.tar.xz
              mkdir -p $out/nix-support
              echo "file binary-dist $fn" >> $out/nix-support/hydra-build-products
              tar cvfJ $fn \
                --owner=0 --group=0 --mode=u+rw,uga+r \
                --absolute-names \
                --hard-dereference \
                --transform "s,$TMPDIR/install,$dir/install," \
                --transform "s,$TMPDIR/create-darwin-volume.sh,$dir/create-darwin-volume.sh," \
                --transform "s,$TMPDIR/reginfo,$dir/.reginfo," \
                --transform "s,$NIX_STORE,$dir/store,S" \
                $TMPDIR/install \
                $TMPDIR/create-darwin-volume.sh \
                $TMPDIR/install-darwin-multi-user.sh \
                $TMPDIR/install-systemd-multi-user.sh \
                $TMPDIR/install-multi-user \
                $TMPDIR/reginfo \
                $(cat ${installerClosureInfo}/store-paths)
            '');

        # The first half of the installation script. This is uploaded
        # to https://nixos.org/nix/install. It downloads the binary
        # tarball for the user's system and calls the second half of the
        # installation script.
        installerScript = installScriptFor [ "x86_64-linux" "i686-linux" "aarch64-linux" "x86_64-darwin" "aarch64-darwin" ];
        installerScriptForGHA = installScriptFor [ "x86_64-linux" "x86_64-darwin" ];

        # Line coverage analysis.
        coverage =
          with nixpkgsFor.x86_64-linux;
          with commonDeps pkgs;

          releaseTools.coverageAnalysis {
            name = "nix-coverage-${version}";

            src = self;

            enableParallelBuilding = true;

            nativeBuildInputs = nativeBuildDeps;
            buildInputs = buildDeps ++ propagatedDeps ++ awsDeps;

            dontInstall = false;

            doInstallCheck = true;

            lcovFilter = [ "*/boost/*" "*-tab.*" ];

            # We call `dot', and even though we just use it to
            # syntax-check generated dot files, it still requires some
            # fonts.  So provide those.
            FONTCONFIG_FILE = texFunctions.fontsConf;
          };

        # System tests.
        tests.remoteBuilds = import ./tests/remote-builds.nix {
          system = "x86_64-linux";
          inherit nixpkgs;
          inherit (self) overlay;
        };

        tests.nix-copy-closure = import ./tests/nix-copy-closure.nix {
          system = "x86_64-linux";
          inherit nixpkgs;
          inherit (self) overlay;
        };

        tests.githubFlakes = (import ./tests/github-flakes.nix rec {
          system = "x86_64-linux";
          inherit nixpkgs;
          inherit (self) overlay;
        });

        tests.setuid = nixpkgs.lib.genAttrs
          ["i686-linux" "x86_64-linux"]
          (system:
            import ./tests/setuid.nix rec {
              inherit nixpkgs system;
              inherit (self) overlay;
            });

        /*
        # Check whether we can still evaluate all of Nixpkgs.
        tests.evalNixpkgs =
          import (nixpkgs + "/pkgs/top-level/make-tarball.nix") {
            # FIXME: fix pkgs/top-level/make-tarball.nix in NixOS to not require a revCount.
            inherit nixpkgs;
            pkgs = nixpkgsFor.x86_64-linux;
            officialRelease = false;
          };

        # Check whether we can still evaluate NixOS.
        tests.evalNixOS =
          with nixpkgsFor.x86_64-linux;
          runCommand "eval-nixos" { buildInputs = [ nix ]; }
            ''
              export NIX_STATE_DIR=$TMPDIR

              nix-instantiate ${nixpkgs}/nixos/release-combined.nix -A tested --dry-run \
                --arg nixpkgs '{ outPath = ${nixpkgs}; revCount = 123; shortRev = "abcdefgh"; }'

              touch $out
            '';
        */

      };

      checks = forAllSystems (system: {
        binaryTarball = self.hydraJobs.binaryTarball.${system};
        perlBindings = self.hydraJobs.perlBindings.${system};
        installTests =
          let pkgs = nixpkgsFor.${system}; in
          pkgs.runCommand "install-tests" {
            againstSelf = testNixVersions pkgs pkgs.nix pkgs.pkgs.nix;
            againstCurrentUnstable = testNixVersions pkgs pkgs.nix pkgs.nixUnstable;
            # Disabled because the latest stable version doesn't handle
            # `NIX_DAEMON_SOCKET_PATH` which is required for the tests to work
            # againstLatestStable = testNixVersions pkgs pkgs.nix pkgs.nixStable;
          } "touch $out";
      });

      packages = forAllSystems (system: {
        inherit (nixpkgsFor.${system}) nix;
      } // (nixpkgs.lib.optionalAttrs (builtins.elem system linux64BitSystems) {
        nix-static = let
          nixpkgs = nixpkgsFor.${system}.pkgsStatic;
        in with commonDeps nixpkgs; nixpkgs.stdenv.mkDerivation {
          name = "nix-${version}";

          src = self;

          VERSION_SUFFIX = versionSuffix;

          outputs = [ "out" "dev" "doc" ];

          nativeBuildInputs = nativeBuildDeps;
          buildInputs = buildDeps ++ propagatedDeps;

          configureFlags = [ "--sysconfdir=/etc" ];

          enableParallelBuilding = true;

          makeFlags = "profiledir=$(out)/etc/profile.d";

          doCheck = true;

          installFlags = "sysconfdir=$(out)/etc";

          postInstall = ''
            mkdir -p $doc/nix-support
            echo "doc manual $doc/share/doc/nix/manual" >> $doc/nix-support/hydra-build-products
            mkdir -p $out/nix-support
            echo "file binary-dist $out/bin/nix" >> $out/nix-support/hydra-build-products
          '';

          doInstallCheck = true;
          installCheckFlags = "sysconfdir=$(out)/etc";

          stripAllList = ["bin"];

          strictDeps = true;
        };
      } // builtins.listToAttrs (map (crossSystem: {
        name = "nix-${crossSystem}";
        value = let
          nixpkgsCross = import nixpkgs {
            inherit system crossSystem;
            overlays = [ self.overlay ];
          };
        in with commonDeps nixpkgsCross; nixpkgsCross.stdenv.mkDerivation {
          name = "nix-${version}";

          src = self;

          VERSION_SUFFIX = versionSuffix;

          outputs = [ "out" "dev" "doc" ];

          nativeBuildInputs = nativeBuildDeps;
          buildInputs = buildDeps ++ propagatedDeps;

          configureFlags = [ "--sysconfdir=/etc" "--disable-doc-gen" ];

          enableParallelBuilding = true;

          makeFlags = "profiledir=$(out)/etc/profile.d";

          doCheck = true;

          installFlags = "sysconfdir=$(out)/etc";

          postInstall = ''
            mkdir -p $doc/nix-support
            echo "doc manual $doc/share/doc/nix/manual" >> $doc/nix-support/hydra-build-products
            mkdir -p $out/nix-support
            echo "file binary-dist $out/bin/nix" >> $out/nix-support/hydra-build-products
          '';

          doInstallCheck = true;
          installCheckFlags = "sysconfdir=$(out)/etc";
        };
      }) crossSystems)));

      defaultPackage = forAllSystems (system: self.packages.${system}.nix);

      devShell = forAllSystems (system:
        with nixpkgsFor.${system};
        with commonDeps pkgs;

        stdenv.mkDerivation {
          name = "nix";

          outputs = [ "out" "dev" "doc" ];

          nativeBuildInputs = nativeBuildDeps;
          buildInputs = buildDeps ++ propagatedDeps ++ awsDeps ++ perlDeps;

          inherit configureFlags;

          enableParallelBuilding = true;

          installFlags = "sysconfdir=$(out)/etc";

          shellHook =
            ''
              PATH=$prefix/bin:$PATH
              unset PYTHONPATH
              export MANPATH=$out/share/man:$MANPATH
            '';
        });

  };
}<|MERGE_RESOLUTION|>--- conflicted
+++ resolved
@@ -80,12 +80,8 @@
             buildPackages.git
             buildPackages.mercurial
             buildPackages.jq
-<<<<<<< HEAD
-          ] ++ lib.optional stdenv.hostPlatform.isLinux buildPackages.utillinuxMinimal;
-=======
           ]
-          ++ lib.optionals stdenv.isLinux [(pkgs.util-linuxMinimal or pkgs.utillinuxMinimal)];
->>>>>>> bf68c693
+          ++ lib.optionals stdenv.hostPlatform.isLinux [(buildPackages.util-linuxMinimal or buildPackages.utillinuxMinimal)];
 
         buildDeps =
           [ curl
@@ -97,11 +93,7 @@
             lowdown
             gmock
           ]
-<<<<<<< HEAD
-          ++ lib.optional stdenv.isLinux libseccomp
-=======
           ++ lib.optionals stdenv.isLinux [libseccomp]
->>>>>>> bf68c693
           ++ lib.optional (stdenv.isLinux || stdenv.isDarwin) libsodium
           ++ lib.optional stdenv.hostPlatform.isx86_64 libcpuid;
 

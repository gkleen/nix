--- conflicted
+++ resolved
@@ -12,13 +12,10 @@
   src/nix-daemon/local.mk \
   src/nix-collect-garbage/local.mk \
   src/nix-prefetch-url/local.mk \
-<<<<<<< HEAD
   src/buildenv/local.mk \
   src/resolve-system-dependencies/local.mk \
   src/nix-channel/local.mk \
-=======
   src/nix-build/local.mk \
->>>>>>> 821380c7
   perl/local.mk \
   scripts/local.mk \
   corepkgs/local.mk \
